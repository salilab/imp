#!/bin/sh

# Script to generate a simple IMP installer for Mac
#
# First build and install IMP itself with something like
# scons -j3 destdir=<destdir> prefix=/usr/local \
#           pythondir=/usr/local/lib/IMP-python install
#
# Then run this script with something like
# tools/mac/make-package.sh <destdir> <IMP version>
#
# e.g.
# scons -j3 destdir=/tmp/impinstall prefix=/usr/local install
# tools/mac/make-package.sh /tmp/impinstall 1.0


if [ $# -ne 2 ]; then
  echo "Usage: $0 <destdir> <IMP version>"
  exit 1
fi

DESTDIR=$1
VER=$2

TARGET_OSX_VER=`sw_vers -productVersion | cut -f 1-2 -d.`
case ${TARGET_OSX_VER} in
  10.4):
    PYTHONS="2.3 2.4"
    ;;
  10.6):
    PYTHONS="2.6 2.7"
    ;;
  *):
    echo "This script currently only works on Mac OS X 10.4 or 10.6 machines"
    exit 1
    ;;
esac

PREFIX=/usr/local
TOPDIR=`pwd`

# Make sure we can find the rest of our input files
MAC_TOOL_DIR=`dirname "$0"`
# Make absolute path
MAC_TOOL_DIR=`cd "${MAC_TOOL_DIR}" && pwd`
if [ ! -f "${MAC_TOOL_DIR}/Info.plist.in" -o \
     ! -f "${MAC_TOOL_DIR}/Description.plist.in" ]; then
  echo "Could not find plist files in script directory"
  exit 1
fi

# Make sure that DESTDIR/PREFIX points to an IMP installation
# (libraries and binaries)
if [ ! -f ${DESTDIR}/${PREFIX}/lib/libimp_kernel.dylib ]; then
  echo "Could not find IMP libraries in ${DESTDIR}/${PREFIX}/lib/"
  exit 1
fi

if [ ! -f ${DESTDIR}/${PREFIX}/bin/foxs ]; then
  echo "Could not find foxs in ${DESTDIR}/${PREFIX}/bin/"
  exit 1
fi

# Remove scratch module and example application/system/dependency
# (if installed)
pydir=${DESTDIR}/${PREFIX}/lib/IMP-python
rm -rf ${DESTDIR}/${PREFIX}/bin/example \
       ${DESTDIR}/${PREFIX}/lib/libimp_example_system* \
       ${DESTDIR}/${PREFIX}/lib/libimp_scratch.* \
       ${DESTDIR}/${PREFIX}/lib/libexample* \
       ${DESTDIR}/${PREFIX}/include/example* \
       ${pydir}/IMP/scratch ${pydir}/_IMP_scratch.so \
       ${pydir}/IMP/example_system_local \
       ${pydir}/_IMP_example_system_local.so

# Remove any .svn directories
rm -rf `find ${DESTDIR} -name .svn`

echo "Making IMP.pth to add IMP Python modules to the Python path..."
for PYTHON in ${PYTHONS}; do
  mkdir -p ${DESTDIR}/Library/Python/${PYTHON}/site-packages/ || exit 1
  echo "${PREFIX}/lib/IMP-python/" > ${DESTDIR}/Library/Python/${PYTHON}/site-packages/IMP.pth
done

# Determine current library install name path
LIBNAMEPATH=$( dirname `otool -L ${DESTDIR}/${PREFIX}/lib/libimp_kernel.dylib |grep libimp_base|cut -d\( -f 1` )

echo "Setting library name paths and IDs..."
cd ${DESTDIR}/${PREFIX}/lib

# Get all C++ binaries (not Python scripts)
bins=""
for bin in ../bin/*; do
  if file $bin | grep -q 'Mach-O.*executable'; then
    bins="${bins} ${bin}"
  fi
done

for lib in *.dylib; do
  # Make sure library is correct
  install_name_tool -id ${PREFIX}/lib/$lib $lib || exit 1

  # Make sure install name paths of dependent libraries are correct
  for dep in *.dylib; do
    install_name_tool -change ${LIBNAMEPATH}/$dep \
                              ${PREFIX}/lib/$dep $lib || exit 1
    install_name_tool -change $dep ${PREFIX}/lib/$dep $lib || exit 1
  done

  # Make sure path to this library is correct in all Python extensions
  for py in IMP-python/*.so; do
    install_name_tool -change ${LIBNAMEPATH}/$lib \
                              ${PREFIX}/lib/$lib $py || exit 1
    install_name_tool -change $lib ${PREFIX}/lib/$lib $py || exit 1
  done

  # Make sure path to this library is correct in all IMP binaries
  for bin in ${bins}; do
    install_name_tool -change ${LIBNAMEPATH}/$lib \
                              ${PREFIX}/lib/$lib $bin || exit 1
    install_name_tool -change $lib ${PREFIX}/lib/$lib $bin || exit 1
  done
done

# Bundle non-standard library dependencies (e.g. boost) and make IMP libraries
# and binaries point to them
echo "Bundling non-standard library dependencies (e.g. Boost, GSL, HDF5)..."
if [ "${TARGET_OSX_VER}" = "10.6" ]; then
  # 64-bit builds use homebrew and also include CGAL and protobuf
  BUNDLED_LIBS="/usr/local/lib/libboost_system-mt.dylib \
                /usr/local/lib/libboost_filesystem-mt.dylib \
                /usr/local/lib/libboost_program_options-mt.dylib \
                /usr/local/lib/libboost_thread-mt.dylib \
                /usr/local/lib/libboost_chrono-mt.dylib \
                /usr/local/lib/libboost_regex-mt.dylib \
                /usr/local/lib/libboost_random-mt.dylib \
                /usr/local/lib/libboost_graph-mt.dylib \
                /usr/local/lib/libfftw3.3.dylib \
                /usr/local/lib/libgsl.0.dylib \
                /usr/local/lib/libgslcblas.0.dylib \
                /usr/local/lib/libhdf5.7.dylib \
                /usr/local/lib/libopencv_highgui.2.4.2.dylib \
                /usr/local/lib/libopencv_core.2.4.2.dylib \
                /usr/local/lib/libopencv_core.2.4.dylib \
                /usr/local/lib/libopencv_imgproc.2.4.2.dylib \
                /usr/local/lib/libopencv_imgproc.2.4.dylib \
                /usr/local/lib/libjpeg.8.dylib \
                /usr/local/lib/libtiff.5.dylib \
                /usr/local/lib/liblzma.5.dylib \
                /usr/local/lib/libprotobuf.8.dylib \
                /usr/local/lib/libTAU.1.dylib \
<<<<<<< HEAD
                /usr/local/lib/libCGAL.9.0.0.dylib \
=======
                /usr/local/lib/libCGAL.10.0.1.dylib \
>>>>>>> c93138f8
                /usr/local/lib/libgmp.10.dylib \
                /usr/local/lib/libgmpxx.4.dylib \
                /usr/local/lib/libmpfr.4.dylib"
else
  # 32-bit builds use MacPorts
  BUNDLED_LIBS="/opt/local/lib/libboost_system-mt.dylib \
                /opt/local/lib/libboost_filesystem-mt.dylib \
                /opt/local/lib/libboost_program_options-mt.dylib \
                /opt/local/lib/libboost_thread-mt.dylib \
                /opt/local/lib/libboost_graph-mt.dylib \
                /opt/local/lib/libfftw3.3.dylib \
                /opt/local/lib/libgsl.0.dylib \
                /opt/local/lib/libgslcblas.0.dylib \
                /opt/local/lib/libhdf5.7.dylib \
                /opt/local/lib/libopencv_highgui.2.3.dylib \
                /opt/local/lib/libopencv_core.2.3.dylib \
                /opt/local/lib/libopencv_imgproc.2.3.dylib \
                /opt/local/lib/libz.1.dylib \
                /opt/local/lib/libjpeg.8.dylib \
                /opt/local/lib/libtiff.3.dylib \
                /opt/local/lib/libbz2.1.0.dylib"
fi

BUNDLED_LIB_DIR="${PREFIX}/lib/imp-3rd-party"
mkdir -p ${DESTDIR}/${BUNDLED_LIB_DIR} || exit 1

for lib in ${BUNDLED_LIBS}; do
  # Copy bundled library and update its id
  cp ${lib} ${DESTDIR}/${BUNDLED_LIB_DIR} || exit 1
  base=`basename $lib`
  chmod 755 ${DESTDIR}/${BUNDLED_LIB_DIR}/${base}
  install_name_tool -id ${BUNDLED_LIB_DIR}/$base \
                        ${DESTDIR}/${BUNDLED_LIB_DIR}/$base || exit 1

  # If the library contains any links to the homebrew Cellar, remap them to
  # /usr/local/lib/
  cellar_deps=`otool -L $lib |awk '/\/local\/Cellar\// {print $1}'`
  for dep in $cellar_deps; do
    depbase=`basename $dep`
    install_name_tool -change $dep /usr/local/lib/$depbase \
                              ${DESTDIR}/${BUNDLED_LIB_DIR}/$base || exit 1
  done

  # Make sure any references in the bundled lib to other bundled libs
  # are updated
  for dep in ${BUNDLED_LIBS}; do
    depbase=`basename $dep`
    install_name_tool -change ${dep} ${BUNDLED_LIB_DIR}/$depbase \
                              ${DESTDIR}/${BUNDLED_LIB_DIR}/$base || exit 1
  done

  # Make sure all IMP libraries and binaries point to the bundled lib
  for user in *.dylib ${bins} IMP-python/*.so; do
    install_name_tool -change ${lib} ${BUNDLED_LIB_DIR}/$base ${user} || exit 1
  done
done

# Save space by replacing duplicates with symlinks
(cd ${DESTDIR}/${BUNDLED_LIB_DIR} && rm libopencv_imgproc.2.4.dylib && ln -sf libopencv_imgproc.2.4.2.dylib libopencv_imgproc.2.4.dylib)
(cd ${DESTDIR}/${BUNDLED_LIB_DIR} && rm libopencv_core.2.4.dylib && ln -sf libopencv_core.2.4.2.dylib libopencv_core.2.4.dylib)

# Make sure we don't link against any non-standard libraries that aren't bundled
otool -L *.dylib ${bins} IMP-python/*.so ${DESTDIR}/${BUNDLED_LIB_DIR}/* |grep -Ev '/usr/lib|/usr/local/lib/imp-3rd-party|/usr/local/lib/libimp|/usr/local/lib/libRMF|/System/Library/|:'|sort -u > /tmp/non-standard.$$
if [ -s /tmp/non-standard.$$ ]; then
  echo "The following non-standard libraries are linked against, and were"
  echo "not bundled:"
  echo
  cat /tmp/non-standard.$$
  echo
  rm -f /tmp/non-standard.$$
  cd ${TOPDIR}
  find build
  find ${DESTDIR}
  exit 1
else
  rm -f /tmp/non-standard.$$
fi

# Make uninstaller script
cd ${DESTDIR}
UNIN=${DESTDIR}/usr/local/bin/imp_uninstall
cp "${MAC_TOOL_DIR}/imp_uninstall.in" ${UNIN}

# Delete package receipt on older Mac OS (uninstall.in already deletes the
# receipt on newer OS X)
if [ "${TARGET_OSX_VER}" = "10.4" ]; then
  echo "       \"/Library/Receipts/IMP ${VER} ${TARGET_OS_VER}.pkg\" \\" \
          >> ${UNIN}
fi

# Delete only the dylibs and binaries that we installed
for file in usr/local/bin/* usr/local/lib/*; do
  echo "       \"/${file}\" \\" >> ${UNIN}
done

# Remove IMP from the Python path
for PYTHON in ${PYTHONS}; do
  echo "       /Library/Python/${PYTHON}/site-packages/IMP.pth \\" >> ${UNIN}
done

echo "echo" >> ${UNIN}
echo "echo \"IMP successfully uninstalled\"" >> ${UNIN}
chmod a+x ${UNIN}

cd /tmp

# Substitute version number in plist files
for fname in Info Description; do
  sed -e "s/@VERSION@/${VER}/g" \
      < "${MAC_TOOL_DIR}/${fname}.plist.in" > ${fname}.plist.$$
done

echo "Making IMP installer package..."
mkdir imp-${VER}-package || exit 1
/Developer/Applications/Utilities/PackageMaker.app/Contents/MacOS/PackageMaker \
       -build -i Info.plist.$$ \
       -d Description.plist.$$ -ds \
       -p "imp-${VER}-package/IMP ${VER} ${TARGET_OSX_VER}.pkg" -f ${DESTDIR} \
       || exit 1
cp ${MAC_TOOL_DIR}/README.txt imp-${VER}-package || exit 1
rm -f Info.plist.$$ Description.plist.$$

echo "Making disk image (.dmg)..."
hdiutil create -fs HFS+ -volname "IMP ${VER} for OS X ${TARGET_OSX_VER}" \
               -srcfolder imp-${VER}-package IMP-${VER}-${TARGET_OSX_VER}.dmg \
        || exit 1
hdiutil internet-enable -yes IMP-${VER}-${TARGET_OSX_VER}.dmg || exit 1

rm -rf imp-${VER}-package
echo "Disk image generated as /tmp/IMP-${VER}-${TARGET_OSX_VER}.dmg"<|MERGE_RESOLUTION|>--- conflicted
+++ resolved
@@ -149,11 +149,7 @@
                 /usr/local/lib/liblzma.5.dylib \
                 /usr/local/lib/libprotobuf.8.dylib \
                 /usr/local/lib/libTAU.1.dylib \
-<<<<<<< HEAD
-                /usr/local/lib/libCGAL.9.0.0.dylib \
-=======
                 /usr/local/lib/libCGAL.10.0.1.dylib \
->>>>>>> c93138f8
                 /usr/local/lib/libgmp.10.dylib \
                 /usr/local/lib/libgmpxx.4.dylib \
                 /usr/local/lib/libmpfr.4.dylib"
