#!/usr/bin/env python

import subprocess
import tools
from optparse import OptionParser
import os


<<<<<<< HEAD
parser = OptionParser()
parser.add_option("-s", "--source", dest="source",
                  help="IMP source directory.")
(options, args) = parser.parse_args()

forced = os.path.join(options.source, "VERSION")
if os.path.exists(forced):
    version = open(forced, "r").read()
else:
    process = subprocess.Popen(
        ['git',
         'rev-parse',
         '--abbrev-ref',
         'HEAD'],
        cwd=options.source,
        stdout=subprocess.PIPE)
    branch, err = process.communicate()
    branch = branch.strip()

    if branch == "develop" or branch.startswith("feature"):
        process = subprocess.Popen(
            ['git',
             'rev-parse',
             '--short',
             'HEAD'],
            cwd=options.source,
            stdout=subprocess.PIPE)
        hsh, err = process.communicate()
        version = branch + "-" + hsh
    elif branch == "master" or branch.startswith("release"):
        process = subprocess.Popen(['git', 'describe'], cwd = options.source, stdout=subprocess.PIPE)
        version, err = process.communicate()
=======
def main():
    parser = OptionParser()
    parser.add_option("-s", "--source", dest="source",
                      help="IMP source directory.")
    options, args = parser.parse_args()

    # Top-level version
    make_version(options.source, '.')

    # Submodule versions
    for module, module_source in tools.get_modules(options.source):
        if os.path.exists(os.path.join(module_source, ".git")):
            make_version(module_source, os.path.join("modules", module))


def get_short_rev(source):
    process = subprocess.Popen(['git', 'rev-parse', '--short', 'HEAD'],
                               cwd=source, stdout=subprocess.PIPE)
    version, err = process.communicate()
    return version


def make_version(source, bindir):
    forced = os.path.join(source, "VERSION")
    if os.path.exists(forced):
        version = open(forced, "r").read()
>>>>>>> 5b4047c7
    else:
        process = subprocess.Popen(
            ['git', 'rev-parse', '--abbrev-ref', 'HEAD'],
            cwd=source, stdout=subprocess.PIPE)
        branch, err = process.communicate()
        branch = branch.strip()

        if branch == "develop" or branch.startswith("feature"):
            version = branch + "-" + get_short_rev(source)
        elif branch == "master" or branch.startswith("release"):
            process = subprocess.Popen(['git', 'describe'], cwd=source,
                                       stdout=subprocess.PIPE,
                                       stderr=subprocess.PIPE)
            version, err = process.communicate()
            if err:
                version = branch + "-" + get_short_rev(source)
        else:
            version = get_short_rev(source)

    if version:
        tools.rewrite(os.path.join(bindir, "VERSION"), version)

if __name__ == '__main__':
    main()<|MERGE_RESOLUTION|>--- conflicted
+++ resolved
@@ -6,40 +6,6 @@
 import os
 
 
-<<<<<<< HEAD
-parser = OptionParser()
-parser.add_option("-s", "--source", dest="source",
-                  help="IMP source directory.")
-(options, args) = parser.parse_args()
-
-forced = os.path.join(options.source, "VERSION")
-if os.path.exists(forced):
-    version = open(forced, "r").read()
-else:
-    process = subprocess.Popen(
-        ['git',
-         'rev-parse',
-         '--abbrev-ref',
-         'HEAD'],
-        cwd=options.source,
-        stdout=subprocess.PIPE)
-    branch, err = process.communicate()
-    branch = branch.strip()
-
-    if branch == "develop" or branch.startswith("feature"):
-        process = subprocess.Popen(
-            ['git',
-             'rev-parse',
-             '--short',
-             'HEAD'],
-            cwd=options.source,
-            stdout=subprocess.PIPE)
-        hsh, err = process.communicate()
-        version = branch + "-" + hsh
-    elif branch == "master" or branch.startswith("release"):
-        process = subprocess.Popen(['git', 'describe'], cwd = options.source, stdout=subprocess.PIPE)
-        version, err = process.communicate()
-=======
 def main():
     parser = OptionParser()
     parser.add_option("-s", "--source", dest="source",
@@ -66,7 +32,6 @@
     forced = os.path.join(source, "VERSION")
     if os.path.exists(forced):
         version = open(forced, "r").read()
->>>>>>> 5b4047c7
     else:
         process = subprocess.Popen(
             ['git', 'rev-parse', '--abbrev-ref', 'HEAD'],
