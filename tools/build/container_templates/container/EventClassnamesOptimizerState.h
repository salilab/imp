/**
 *  \file IMP/container/EventClassnamesOptimizerState.h
 *  \brief Define some predicates.
 *
<<<<<<< HEAD
 *  BLURB
 *
=======
>>>>>>> 9d647dee
 *  Copyright 2007-2015 IMP Inventors. All rights reserved.
 */

#ifndef IMPCONTAINER_EVENT_CLASSNAMES_OPTIMIZER_STATE_H
#define IMPCONTAINER_EVENT_CLASSNAMES_OPTIMIZER_STATE_H

#include <IMP/container/container_config.h>
#include <IMP/ClassnamePredicate.h>
#include <IMP/OptimizerState.h>
#include <IMP/ClassnameContainer.h>

IMPCONTAINER_BEGIN_NAMESPACE

/** Raise an IMP::EventException when a certain condition is met.
    Currently the supported logic is when the number of items in the
    container for which the predicate returns a certain value is in the
    range [min_count, max_count).
 */
class IMPCONTAINEREXPORT EventClassnamesOptimizerState : public OptimizerState {
  IMP::PointerMember<ClassnamePredicate> pred_;
  IMP::PointerMember<ClassnameContainer> container_;
  int v_;
  int min_, max_;

 public:
  EventClassnamesOptimizerState(ClassnamePredicate *pred,
                                ClassnameContainerAdaptor container, int value,
                                int min_count, int max_count,
                                std::string name =
                                    "ConstClassnamePredicate%1%");
  virtual void update() IMP_OVERRIDE;
  IMP_OBJECT_METHODS(EventClassnamesOptimizerState);
};

IMPCONTAINER_END_NAMESPACE

#endif /* IMPCONTAINER_EVENT_CLASSNAMES_OPTIMIZER_STATE_H */<|MERGE_RESOLUTION|>--- conflicted
+++ resolved
@@ -2,11 +2,6 @@
  *  \file IMP/container/EventClassnamesOptimizerState.h
  *  \brief Define some predicates.
  *
-<<<<<<< HEAD
- *  BLURB
- *
-=======
->>>>>>> 9d647dee
  *  Copyright 2007-2015 IMP Inventors. All rights reserved.
  */
 
