/**
 *  \file IMP/container/DynamicListClassnameContainer.h
 *  \brief Store a list of PLURALVARIABLETYPE
 *
<<<<<<< HEAD
 *  BLURB
 *
=======
>>>>>>> 9d647dee
 *  Copyright 2007-2015 IMP Inventors. All rights reserved.
 */

#ifndef IMPCONTAINER_DYNAMIC_LIST_CLASSNAME_CONTAINER_H
#define IMPCONTAINER_DYNAMIC_LIST_CLASSNAME_CONTAINER_H

#include <IMP/container/container_config.h>
#include <IMP/object_macros.h>
#include <IMP/internal/DynamicListContainer.h>

IMPCONTAINER_BEGIN_NAMESPACE

//! Store a PLURALINDEXTYPE
/** In contrast to ListClassnameContainer, this list is designed to act
    as the output of a ScoreState or another container. The key difference
    is that it uses the passed Container to define the list of all
    possible contents of the container.
 */
class IMPCONTAINEREXPORT DynamicListClassnameContainer :
#if defined(IMP_DOXYGEN) || defined(SWIG)
    public ClassnameContainer
#else
    public IMP::internal::DynamicListContainer<ClassnameContainer>
#endif
    {
  typedef IMP::internal::DynamicListContainer<ClassnameContainer> P;

 public:
  /** Constructs the dynamic list

      @param scope a container with a list of all possible particles that
                   are allowed to be dynamically added or removed in this
                   container
      @param name  the name of this container
  */
  DynamicListClassnameContainer(Container *scope, std::string name =
                                                  "ListClassnameContainer %1%");

  /** @name Methods to control the contained objects

      This container stores a list of Classname objects. To manipulate
      the list use these methods.
   */
  /**@{*/
#if defined(SWIG) || defined(IMP_DOXYGEN)
  //! Add a single PASSINDEXTYPE to the container.
  void add(PASSINDEXTYPE vt);

  //! Add PLURALINDEXTYPE to the container.
  void add(const PLURALINDEXTYPE &c);

  //! Set the contents of the container to the given PLURALINDEXTYPE.
  void set(PLURALINDEXTYPE cp);

  //! Clear the contents of the container.
  void clear();
#endif
  /** \deprecated_at{2.5} Use add() with indexes instead */
  IMPCONTAINER_DEPRECATED_METHOD_DECL(2.5)
  void add_FUNCTIONNAME(ARGUMENTTYPE vt);

  /** \deprecated_at{2.5} Use add() with indexes instead */
  IMPCONTAINER_DEPRECATED_METHOD_DECL(2.5)
  void add_FUNCTIONNAMEs(const PLURALVARIABLETYPE &c);

  /** \deprecated_at{2.5} Use set() instead */
  IMPCONTAINER_DEPRECATED_METHOD_DECL(2.5)
  void set_FUNCTIONNAMEs(PLURALVARIABLETYPE c);

  /** \deprecated_at{2.5} Use clear() instead */
  IMPCONTAINER_DEPRECATED_METHOD_DECL(2.5)
  void clear_FUNCTIONNAMEs();

/**@}*/
#ifdef SWIG
  PLURALINDEXTYPE get_indexes() const;
  PLURALINDEXTYPE get_range_indexes() const;
  ModelObjectsTemp do_get_inputs() const;
  void do_apply(const ClassnameModifier *sm) const;
  ParticleIndexes get_all_possible_indexes() const;
#endif
  IMP_OBJECT_METHODS(DynamicListClassnameContainer);
};

IMP_OBJECTS(DynamicListClassnameContainer, DynamicListClassnameContainers);

IMPCONTAINER_END_NAMESPACE

#endif /* IMPCONTAINER_DYNAMIC_LIST_CLASSNAME_CONTAINER_H */<|MERGE_RESOLUTION|>--- conflicted
+++ resolved
@@ -2,11 +2,6 @@
  *  \file IMP/container/DynamicListClassnameContainer.h
  *  \brief Store a list of PLURALVARIABLETYPE
  *
-<<<<<<< HEAD
- *  BLURB
- *
-=======
->>>>>>> 9d647dee
  *  Copyright 2007-2015 IMP Inventors. All rights reserved.
  */
 
