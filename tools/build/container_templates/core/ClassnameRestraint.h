--- conflicted
+++ resolved
@@ -2,11 +2,6 @@
  *  \file IMP/core/ClassnameRestraint.h
  *  \brief Apply a ClassnameScore to a Classname.
  *
-<<<<<<< HEAD
- *  BLURB
- *
-=======
->>>>>>> 9d647dee
  *  Copyright 2007-2015 IMP Inventors. All rights reserved.
  *
  */
