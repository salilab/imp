#!/usr/bin/env python

"""
Set up the cmake build scripts for modules and applications. These are written
into the repository directories.
"""

import glob
import os
import sys
import os.path
import shutil
import platform
import tools
from optparse import OptionParser

check_template = open(os.path.join("tools", "build", "cmake_templates", "Check.cmake"), "r").read()

dep_template = open(os.path.join("tools", "build", "cmake_templates", "Dependency.cmake"), "r").read()

lib_template = open(os.path.join("tools", "build", "cmake_templates", "ModuleLib.cmake"), "r").read()

test_template = open(os.path.join("tools", "build", "cmake_templates", "ModuleTest.cmake"), "r").read()

examples_template = open(os.path.join("tools", "build", "cmake_templates", "ModuleExamples.cmake"), "r").read()

swig_template = open(os.path.join("tools", "build", "cmake_templates", "ModuleSwig.cmake"), "r").read()

bin_template = open(os.path.join("tools", "build", "cmake_templates", "ModuleBin.cmake"), "r").read()

module_template = open(os.path.join("tools", "build", "cmake_templates", "Module.cmake"), "r").read()

benchmark_template = open(os.path.join("tools", "build", "cmake_templates", "ModuleBenchmark.cmake"), "r").read()

application_template = open(os.path.join("tools", "build", "cmake_templates", "Application.cmake"), "r").read()

def make_check(path, module, module_path):
    name= os.path.splitext(os.path.split(path)[1])[0]
    cppsource= open(path, "r").read()
    macro="IMP_COMPILER_%s"%name.upper()
    output=check_template%{"macro":macro, "cppsource":tools.quote(cppsource), "module":module, "name":name}
    filename=os.path.join(module_path, "CMakeModules", "Check"+name+".cmake")
    tools.rewrite(filename, output)
    defr="%s=${%s}"%(macro, macro)
    return filename, defr

def make_dependency_check(descr_path, module, module_path):
    descr= tools.get_dependency_description(descr_path)
    name= os.path.splitext(os.path.split(descr_path)[1])[0]
    if len(descr["cmake"])>0:
        ret= descr_path[0:-len("description")]+"cmake"
        return ret
    descr["pkgname"]=name
    descr["PKGNAME"]=name.upper()
    filename=os.path.join(module_path, "CMakeModules", "Find"+name+".cmake")
    if descr["python_module"] != "":
        # don't bother checking python deps as they aren't needed for compilation
        # and it makes cross compilation easier
        return None
    else:
        descr["includes"]= "\n".join(["#include <%s>" % h \
                                     for h in descr["headers"]])
        descr["headers"]= ";".join(descr["headers"])
        descr["libraries"]= ";".join(descr["libraries"])
        descr["body"]= tools.quote(descr["body"])
        if len(descr["cmake"])>0:
            descr["path"]=os.path.splitext(descr_path)[0]
            descr["on_failure"]="""set(%(PKGNAME)s_INTERNAL 1 CACHE INTERNAL "" FORCE)
        %(cmake)s
"""%descr
            descr["on_setup"]= """if(DEFINED %(PKGNAME)s_INTERNAL)
%(cmake)s
endif(DEFINED %(PKGNAME)s_INTERNAL)"""%descr
        else:
            descr["on_failure"]="""message("%s not found")\nfile(WRITE "${CMAKE_BINARY_DIR}/data/build_info/%s" "ok=False")"""%(name, name)
            descr["on_setup"]=""
        output=dep_template%descr
        tools.rewrite(filename, output)
    return filename

def get_sources(module, path, subdir, pattern):
    matching = tools.get_glob([os.path.join(path, subdir, pattern),
                              os.path.join(path, subdir, "*", pattern)])
    return "\n".join(["${CMAKE_SOURCE_DIR}/%s" \
                     % tools.to_cmake_path(x) for x in matching])

def get_app_sources(path, patterns):
    matching = tools.get_glob([os.path.join(path, x) for x in patterns])
<<<<<<< HEAD
    return "\n".join(["${PROJECT_SOURCE_DIR}/%s" \
=======
    return "\n".join(["${CMAKE_SOURCE_DIR}/%s" \
>>>>>>> c93138f8
                     % tools.to_cmake_path(x) for x in matching \
                       if not x.endswith('dependencies.py')])

def get_dep_merged(modules, name, ordered):
    ret=[]
    alldeps=tools.get_all_dependencies(".", modules, "", ordered)
    for d in alldeps:
        ret.append("${%s_%s}"%(d.upper(), name.upper()))
    ret=list(set(ret))
    ret.sort()
    return "\n        ".join(ret)

def setup_module(module, path, ordered):
    checks=[]
    deps=[]
    contents=[]
    defines=[]
    for cc in tools.get_glob([os.path.join(path, "compiler", "*.cpp")]):
        ret=make_check(cc, module, path)
        checks.append(ret[0])
        defines.append(ret[1])
    for cc in tools.get_glob([os.path.join(path, "dependency", "*.description")]):
        ret=make_dependency_check(cc, module, path)
        if ret:
            deps.append(ret)

    if len(checks) > 0:
        tools.rewrite("modules/%s/compiler/CMakeLists.txt"%module, "\n".join(["include(${CMAKE_SOURCE_DIR}/%s)\n"%tools.to_cmake_path(x) for x in checks]))
        contents.append("add_subdirectory(${CMAKE_SOURCE_DIR}/modules/%s/compiler)"%module)
    if len(deps) > 0:
        tools.rewrite("modules/%s/dependency/CMakeLists.txt"%module, "\n".join(["include(${CMAKE_SOURCE_DIR}/%s)"%tools.to_cmake_path(x) for x in deps]))
        contents.append("add_subdirectory(${CMAKE_SOURCE_DIR}/modules/%s/dependency)"%module)
    local=os.path.join(path, "Setup.cmake")
    if os.path.exists(local):
        contents.append("include(${CMAKE_SOURCE_DIR}/%s)" \
                        % tools.to_cmake_path(local))

    values= {"name":module}
    values["NAME"]=module.upper()
    values["CPPNAME"]=module.upper().replace('_', '')
    data=tools.get_module_description(".", module, "")
    all_modules = tools.get_all_modules(".", [module], "", ordered)
    modules=["${IMP_%s_LIBRARY}"%s for s in all_modules]
    dependencies=["${%s_LIBRARIES}"%s.upper() for s in tools.get_all_dependencies(".", [module], "", ordered)]
    values["modules"]=";".join(modules)
    values["tags"]="\n".join(["${IMP_%s_DOC}"%m for m in all_modules])
    values["other_pythons"]="\n".join(["${IMP_%s_PYTHON}"%m for m in all_modules])
    values["dependencies"]=";".join(dependencies)
    values["sources"] = get_sources(module, path, "src", "*.cpp")
    values["headers"] = get_sources(module, path, "include", "*.h")
    values["cppbins"] = get_sources(module, path, "bin", "*.cpp")
    values["cppbenchmarks"] = get_sources(module, path, "benchmark", "*.cpp")
    values["pybenchmarks"] = get_sources(module, path, "benchmark", "*.py")
    values["pytests"] = get_sources(module, path, "test", "test_*.py")
    values["expytests"] = get_sources(module, path, "test", "expensive_test_*.py")
    values["mdpytests"] = get_sources(module, path, "test", "medium_test_*.py")
    values["cpptests"] = get_sources(module, path, "test", "test_*.cpp")
    values["mdcpptests"] = get_sources(module, path, "test", "medium_test_*.cpp")
    values["excpptests"] = get_sources(module, path, "test", "expensive_test_*.cpp")
    values["pyexamples"] = get_sources(module, path, "examples", "[a-zA-Z]*.py")
    values["cppexamples"] = get_sources(module, path, "examples", "*.cpp")
    values["excpptests"] = get_sources(module, path, "test", "expensive_test_*.cpp")
    values["includepath"] = get_dep_merged([module], "include_path", ordered)
    values["libpath"] = get_dep_merged([module], "link_path", ordered)
    values["swigpath"] = get_dep_merged([module], "swig_path", ordered)
    values["defines"] = ":".join(defines)

    main= os.path.join(path, "src", "CMakeLists.txt")
    tests= os.path.join(path, "test", "CMakeLists.txt")
    swig= os.path.join(path, "pyext", "CMakeLists.txt")
    bin= os.path.join(path, "bin", "CMakeLists.txt")
    benchmark= os.path.join(path, "benchmark", "CMakeLists.txt")
    examples= os.path.join(path, "examples", "CMakeLists.txt")
    tools.rewrite(main, lib_template%values)
    tools.rewrite(tests, test_template%values)
    tools.rewrite(swig, swig_template%values)
    tools.rewrite(bin, bin_template%values)
    tools.rewrite(benchmark, benchmark_template%values)
    tools.rewrite(examples, examples_template%values)
    values["tests"] = "\n".join(contents)
    values["subdirs"] = """add_subdirectory(${CMAKE_SOURCE_DIR}/modules/%s/src)
add_subdirectory(${CMAKE_SOURCE_DIR}/modules/%s/test)
add_subdirectory(${CMAKE_SOURCE_DIR}/modules/%s/examples)
add_subdirectory(${CMAKE_SOURCE_DIR}/modules/%s/benchmark)
add_subdirectory(${CMAKE_SOURCE_DIR}/modules/%s/bin)"""%((module,)*5)

    out=os.path.join(path, "CMakeLists.txt")
    tools.rewrite(out, module_template%values)
    return out

def setup_application(options, name, ordered):
    contents=[]
    path= os.path.join("applications", name)
    local=os.path.join(path, "Setup.cmake")
    if os.path.exists(local):
        contents.append("include(%s)" % tools.to_cmake_path(local))

    values= {"name":name}
    values["NAME"]=name.upper()
    data=tools.get_application_description(".", name, "")
    all_modules=data["required_modules"]+tools.get_all_modules(".", data["required_modules"], "", ordered)
    all_dependencies=tools.get_all_dependencies(".", all_modules, "", ordered)
    modules=["${IMP_%s_LIBRARY}"%s for s in all_modules]
    dependencies=["${%s_LIBRARIES}"%s.upper() for s in all_dependencies]
    values["modules"]="\n".join(modules)
    values["tags"]="\n".join(["${IMP_%s_DOC}"%m for m in all_modules])
    values["dependencies"]="\n".join(dependencies)
    values["module_deps"] = "\n".join("${IMP_%s}"%m for m in all_modules)
    exes= tools.get_application_executables(path)
    exedirs = list(set(sum([x[1] for x in exes], [])))
    exedirs.sort()
    localincludes="\n     ".join(["${CMAKE_SOURCE_DIR}/"+tools.to_cmake_path(x) for x in exedirs])
    bintmpl="""
   add_executable("IMP.%(name)s-%(cname)s" %(cpps)s)
   target_link_libraries(IMP.%(name)s-%(cname)s
    %(modules)s
    %(dependencies)s)
   set_target_properties(IMP.%(name)s-%(cname)s PROPERTIES OUTPUT_NAME %(cname)s RUNTIME_OUTPUT_DIRECTORY "${CMAKE_BINARY_DIR}/bin")
   set_property(TARGET "IMP.%(name)s-%(cname)s" PROPERTY FOLDER "IMP.%(name)s")
   install(TARGETS IMP.%(name)s-%(cname)s DESTINATION ${CMAKE_INSTALL_BINDIR})
   set(bins ${bins} IMP.%(name)s-%(cname)s)
"""
    bins=[]
    for e in exes:
        cpps= e[0]
        cname= os.path.splitext(os.path.split(cpps[0])[1])[0]
        values["cname"]=cname
        values["cpps"]= "\n".join(["${CMAKE_SOURCE_DIR}/%s" \
                                  % tools.to_cmake_path(c) for c in cpps])
        bins.append(bintmpl%values)
    values["bins"] = "\n".join(bins)
    values["includepath"] = get_dep_merged(all_modules, "include_path", ordered)+" "+localincludes
    values["libpath"] = get_dep_merged(all_modules, "link_path", ordered)
    values["swigpath"] = get_dep_merged(all_modules, "swig_path", ordered)
    values["pybins"] = get_app_sources(path, ["*.py"])
    values["pytests"] = get_app_sources(os.path.join(path, "test"),
                                        ["test_*.py",
                                         "expensive_test_*.py"])
    contents.append(application_template%values)
    out=os.path.join(path, "CMakeLists.txt")
    tools.rewrite(out, "\n".join(contents))
    return out

parser = OptionParser()

def main():
    (options, args) = parser.parse_args()
    main=[]
    ordered=tools.compute_sorted_order(".", "")
    for m in ordered:
        """if m not in ["base", "kernel", "algebra", "cgal", "test", "statistics", "display", "core", "kmeans", "score_functor",
           "container", "atom", "rmf", "domino", "example"]:
            continue"""
        p = os.path.join("modules", m)
        main.append(setup_module(m, p, ordered))


    for a in [x for x in tools.get_glob([os.path.join("applications", "*")]) if os.path.isdir(x)]:
        main.append(setup_application(options, os.path.split(a)[1], ordered))
    #contents=["include(${CMAKE_SOURCE_DIR}/%s)"%x for x in main]
    #tools.rewrite(os.path.join("cmake", "CMakeLists.txt"), "\n".join(contents))

if __name__ == '__main__':
    main()<|MERGE_RESOLUTION|>--- conflicted
+++ resolved
@@ -86,11 +86,7 @@
 
 def get_app_sources(path, patterns):
     matching = tools.get_glob([os.path.join(path, x) for x in patterns])
-<<<<<<< HEAD
-    return "\n".join(["${PROJECT_SOURCE_DIR}/%s" \
-=======
     return "\n".join(["${CMAKE_SOURCE_DIR}/%s" \
->>>>>>> c93138f8
                      % tools.to_cmake_path(x) for x in matching \
                        if not x.endswith('dependencies.py')])
 
