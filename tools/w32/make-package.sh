#!/bin/sh

# Make a Win32 installer

# First run the following in the binary directory to install files:
# cmake <source_dir> DCMAKE_INSTALL_PYTHONDIR=/pylib/2.6 \
#       -DSWIG_PYTHON_LIBRARIES=$w32py/2.6/lib/python26.lib \
#       -DPYTHON_INCLUDE_DIRS=$w32py/2.6/include/ \
#       -DPYTHON_INCLUDE_PATH=$w32py/2.6/include/ \
#       -DPYTHON_LIBRARIES=$w32py/2.6/lib/python26.lib
# make DESTDIR=`pwd`/w32-inst install
#
# Where $w32py is the path containing Python headers and libraries.
# Repeat for all desired Python versions (just 2.7 for us)
#
# Then run (still in the binary directory)
# <source_dir>/tools/w32/make-package.sh <version> <bits>
#
# where <version> is the IMP version number, e.g. 1.0
# and <bits> is 32 or 64

if [ $# -ne 2 ]; then
  echo "Usage: $0 <IMP version> <bits>"
  exit 1
fi

VER=$1
BITS=$2
ROOT=w32-inst
TOOLDIR=`dirname $0`

# Put things in more w32-like arrangement
mv ${ROOT}/usr/local/include ${ROOT}/usr/local/bin ${ROOT} || exit 1
mv ${ROOT}/usr/local/lib/* ${ROOT}/bin || exit 1
rmdir ${ROOT}/usr/local/lib || exit 1

mv ${ROOT}/usr/local/share/IMP ${ROOT}/data || exit 1
mv ${ROOT}/usr/local/share/doc/IMP/examples ${ROOT} || exit 1

rm -rf ${ROOT}/usr/local/share/doc/IMP/html
rmdir ${ROOT}/usr/local/share/doc/IMP || exit 1
rmdir ${ROOT}/usr/local/share/doc || exit 1
rmdir ${ROOT}/usr/local/share || exit 1
rmdir ${ROOT}/usr/local || exit 1
rmdir ${ROOT}/usr || exit 1

# Add Windows-specific README
cp ${TOOLDIR}/pkg-README.txt ${ROOT}/README.txt || exit 1

# Move pure Python code to Windows location
mkdir ${ROOT}/python || exit 1
mv ${ROOT}/pylib/2.6/*.py ${ROOT}/pylib/2.6/IMP ${ROOT}/python || exit 1
rm -rf ${ROOT}/pylib/*/*.py ${ROOT}/pylib/*/IMP || exit 1

# Patch IMP/__init__.py so it can find Python version-specific extensions
# and the IMP DLLs
patch -d ${ROOT}/python/IMP -p1 < ${TOOLDIR}/python-search-path.patch || exit 1

# If there are any Python applications that don't have a file extension,
# add .py extension and drop in wrapper so users can run them without an
# extension (see comments in pyapp_wrapper.c)
for app in ${ROOT}/bin/*; do
  if ! echo $app | egrep -q '\.[a-zA-Z]+$'; then
    if file -b $app | grep -iq python; then
      mv $app ${app}.py || exit 1
      cp ${TOOLDIR}/pyapp_wrapper.exe ${app}.exe || exit 1
    else
      echo "Application $app has no file extension but"
      echo "does not appear to be Python"
      exit 1
    fi
  fi
done

# Make Python version-specific directories for extensions (.pyd)
PYVERS="2.6 2.7"
for PYVER in ${PYVERS}; do
  mkdir ${ROOT}/python/python${PYVER} || exit 1
  mv ${ROOT}/pylib/${PYVER}/*.pyd ${ROOT}/python/python${PYVER} || exit 1
  rmdir ${ROOT}/pylib/${PYVER} || exit 1
done
rmdir ${ROOT}/pylib || exit 1

# Remove scratch module and example application/system/dependency
# (if installed)
rm -rf ${ROOT}/bin/example \
       ${ROOT}/bin/libimp_example_system* \
       ${ROOT}/bin/libimp_scratch.* \
       ${ROOT}/bin/libexample* \
       ${ROOT}/include/example* \
       ${ROOT}/python/IMP/scratch ${ROOT}/python/*/_IMP_scratch.pyd \
       ${ROOT}/python/IMP/example_system_local \
       ${ROOT}/python/*/_IMP_example_system_local.pyd

# Remove any .svn directories
rm -rf `find ${ROOT} -name .svn`

<<<<<<< HEAD
# Add redist MSVC runtime DLLs
DLLSRC=/usr/lib/w32comp/windows/system
cp ${DLLSRC}/msvc*100.dll ${ROOT}/bin || exit 1

# Add other DLL dependencies
cp ${DLLSRC}/hdf5.dll ${DLLSRC}/libgsl.dll ${DLLSRC}/libgslcblas.dll \
   ${DLLSRC}/boost_filesystem-vc100-mt-1_53.dll \
   ${DLLSRC}/boost_program_options-vc100-mt-1_53.dll \
   ${DLLSRC}/boost_system-vc100-mt-1_53.dll \
   ${DLLSRC}/boost_date_time-vc100-mt-1_53.dll \
   ${DLLSRC}/boost_graph-vc100-mt-1_53.dll \
   ${DLLSRC}/boost_regex-vc100-mt-1_53.dll \
   ${DLLSRC}/boost_thread-vc100-mt-1_53.dll \
   ${DLLSRC}/boost_random-vc100-mt-1_53.dll \
   ${DLLSRC}/boost_iostreams-vc100-mt-1_53.dll \
   ${DLLSRC}/boost_zlib-vc100-mt-1_53.dll \
   ${DLLSRC}/CGAL-vc100-mt-4.1.dll \
   ${DLLSRC}/libgmp-10.dll \
   ${DLLSRC}/libmpfr-4.dll \
   ${DLLSRC}/libfftw3-3.dll \
   ${DLLSRC}/avrocpp.dll \
   ${DLLSRC}/libTAU1.dll \
   ${DLLSRC}/zlib1.dll \
   ${DLLSRC}/opencv_core220.dll ${DLLSRC}/opencv_highgui220.dll \
   ${DLLSRC}/opencv_ffmpeg220.dll \
   ${DLLSRC}/opencv_imgproc220.dll ${ROOT}/bin || exit 1
=======
if [ "${BITS}" = "32" ]; then
  PYVERS="26 27"
  MAKENSIS="makensis"
  # Add redist MSVC runtime DLLs
  DLLSRC=/usr/lib/w32comp/windows/system
  cp ${DLLSRC}/msvc*100.dll ${ROOT}/bin || exit 1
  # Add other DLL dependencies
  cp ${DLLSRC}/hdf5.dll ${DLLSRC}/libgsl.dll ${DLLSRC}/libgslcblas.dll \
     ${DLLSRC}/boost_filesystem-vc100-mt-1_53.dll \
     ${DLLSRC}/boost_program_options-vc100-mt-1_53.dll \
     ${DLLSRC}/boost_system-vc100-mt-1_53.dll \
     ${DLLSRC}/boost_date_time-vc100-mt-1_53.dll \
     ${DLLSRC}/boost_graph-vc100-mt-1_53.dll \
     ${DLLSRC}/boost_regex-vc100-mt-1_53.dll \
     ${DLLSRC}/boost_thread-vc100-mt-1_53.dll \
     ${DLLSRC}/boost_random-vc100-mt-1_53.dll \
     ${DLLSRC}/boost_iostreams-vc100-mt-1_53.dll \
     ${DLLSRC}/boost_zlib-vc100-mt-1_53.dll \
     ${DLLSRC}/CGAL-vc100-mt-4.1.dll \
     ${DLLSRC}/libgmp-10.dll \
     ${DLLSRC}/libmpfr-4.dll \
     ${DLLSRC}/libfftw3-3.dll \
     ${DLLSRC}/avrocpp.dll \
     ${DLLSRC}/libTAU1.dll \
     ${DLLSRC}/zlib1.dll \
     ${DLLSRC}/opencv_core220.dll ${DLLSRC}/opencv_highgui220.dll \
     ${DLLSRC}/opencv_ffmpeg220.dll \
     ${DLLSRC}/opencv_imgproc220.dll ${ROOT}/bin || exit 1
else
  PYVERS="26 27"
  MAKENSIS="makensis -DIMP_64BIT"
  # Add redist MSVC runtime DLLs
  DLLSRC=/usr/lib/w64comp/windows/system32
  cp ${DLLSRC}/msvc*110.dll ${ROOT}/bin || exit 1
  # Add other DLL dependencies
  cp ${DLLSRC}/hdf5.dll ${DLLSRC}/libgsl.dll ${DLLSRC}/libgslcblas.dll \
     ${DLLSRC}/boost_filesystem-vc110-mt-1_55.dll \
     ${DLLSRC}/boost_program_options-vc110-mt-1_55.dll \
     ${DLLSRC}/boost_system-vc110-mt-1_55.dll \
     ${DLLSRC}/boost_date_time-vc110-mt-1_55.dll \
     ${DLLSRC}/boost_graph-vc110-mt-1_55.dll \
     ${DLLSRC}/boost_regex-vc110-mt-1_55.dll \
     ${DLLSRC}/boost_thread-vc110-mt-1_55.dll \
     ${DLLSRC}/boost_random-vc110-mt-1_55.dll \
     ${DLLSRC}/boost_iostreams-vc110-mt-1_55.dll \
     ${DLLSRC}/boost_zlib-vc110-mt-1_55.dll \
     ${DLLSRC}/boost_chrono-vc110-mt-1_55.dll \
     ${DLLSRC}/CGAL-vc110-mt-4.4.dll \
     ${DLLSRC}/libgmp-10.dll \
     ${DLLSRC}/libmpfr-4.dll \
     ${DLLSRC}/libfftw3-3.dll \
     ${DLLSRC}/libTAU1.dll \
     ${DLLSRC}/zlib1.dll \
     ${DLLSRC}/opencv_core248.dll ${DLLSRC}/opencv_highgui248.dll \
     ${DLLSRC}/opencv_imgproc248.dll ${ROOT}/bin || exit 1
fi

>>>>>>> 5b4047c7

# Check all installed binaries for DLL dependencies, to make sure we
# didn't miss any
dumpbin /DEPENDENTS ${ROOT}/bin/*.exe ${ROOT}/bin/*.dll ${ROOT}/python/*/*.pyd \
        | grep -i '\.dll' | grep -v 'Dump of file' \
        | tr '[:upper:]' '[:lower:]' | sort -u > w32.deps
(cd ${ROOT}/bin && ls *.dll) | tr '[:upper:]' '[:lower:]' > w32.dlls

# Add standard Windows DLLs
echo "kernel32.dll" >> w32.dlls
echo "advapi32.dll" >> w32.dlls
echo "avicap32.dll" >> w32.dlls
echo "avifil32.dll" >> w32.dlls
echo "comctl32.dll" >> w32.dlls
echo "gdi32.dll" >> w32.dlls
echo "shell32.dll" >> w32.dlls
echo "msvcrt.dll" >> w32.dlls
echo "msvfw32.dll" >> w32.dlls
echo "ole32.dll" >> w32.dlls
echo "oleaut32.dll" >> w32.dlls
echo "user32.dll" >> w32.dlls
echo "wsock32.dll" >> w32.dlls
echo "ws2_32.dll" >> w32.dlls

# Add DLLs of our prerequisites (Python)
for PYVER in ${PYVERS}; do
  echo "python${PYVER}.dll" >> w32.dlls
done

if grep -v -f w32.dlls w32.deps > w32.unmet_deps; then
  echo "The following non-standard libraries are linked against, and were"
  echo "not bundled:"
  echo
  cat w32.unmet_deps
  echo
  find .
  exit 1
fi

rm -f w32.dlls w32.deps w32.unmet_deps

${TOOLDIR}/gen-w32instlist w32-inst > w32files.tmp || exit 1
sed -e '/\.pyc"$/d' < w32files.tmp > w32files.install || exit 1
tac w32files.tmp | sed -e 's/File "w32-inst\\/Delete "$INSTDIR\\/' -e 's/^SetOutPath/RMDir/' > w32files.uninstall || exit 1
${MAKENSIS} -DVERSION=${VER} -NOCD ${TOOLDIR}/w32-install.nsi || exit 1<|MERGE_RESOLUTION|>--- conflicted
+++ resolved
@@ -95,34 +95,6 @@
 # Remove any .svn directories
 rm -rf `find ${ROOT} -name .svn`
 
-<<<<<<< HEAD
-# Add redist MSVC runtime DLLs
-DLLSRC=/usr/lib/w32comp/windows/system
-cp ${DLLSRC}/msvc*100.dll ${ROOT}/bin || exit 1
-
-# Add other DLL dependencies
-cp ${DLLSRC}/hdf5.dll ${DLLSRC}/libgsl.dll ${DLLSRC}/libgslcblas.dll \
-   ${DLLSRC}/boost_filesystem-vc100-mt-1_53.dll \
-   ${DLLSRC}/boost_program_options-vc100-mt-1_53.dll \
-   ${DLLSRC}/boost_system-vc100-mt-1_53.dll \
-   ${DLLSRC}/boost_date_time-vc100-mt-1_53.dll \
-   ${DLLSRC}/boost_graph-vc100-mt-1_53.dll \
-   ${DLLSRC}/boost_regex-vc100-mt-1_53.dll \
-   ${DLLSRC}/boost_thread-vc100-mt-1_53.dll \
-   ${DLLSRC}/boost_random-vc100-mt-1_53.dll \
-   ${DLLSRC}/boost_iostreams-vc100-mt-1_53.dll \
-   ${DLLSRC}/boost_zlib-vc100-mt-1_53.dll \
-   ${DLLSRC}/CGAL-vc100-mt-4.1.dll \
-   ${DLLSRC}/libgmp-10.dll \
-   ${DLLSRC}/libmpfr-4.dll \
-   ${DLLSRC}/libfftw3-3.dll \
-   ${DLLSRC}/avrocpp.dll \
-   ${DLLSRC}/libTAU1.dll \
-   ${DLLSRC}/zlib1.dll \
-   ${DLLSRC}/opencv_core220.dll ${DLLSRC}/opencv_highgui220.dll \
-   ${DLLSRC}/opencv_ffmpeg220.dll \
-   ${DLLSRC}/opencv_imgproc220.dll ${ROOT}/bin || exit 1
-=======
 if [ "${BITS}" = "32" ]; then
   PYVERS="26 27"
   MAKENSIS="makensis"
@@ -180,7 +152,6 @@
      ${DLLSRC}/opencv_imgproc248.dll ${ROOT}/bin || exit 1
 fi
 
->>>>>>> 5b4047c7
 
 # Check all installed binaries for DLL dependencies, to make sure we
 # didn't miss any
