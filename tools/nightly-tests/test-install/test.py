import IMP
import IMP.core
import IMP.example
import IMP.atom
import IMP.container
import unittest
import subprocess
import os


class IMPInstallTests(unittest.TestCase):

    def test_modules_installed(self):
        """Check install of basic set of modules"""
        IMP.base.set_log_level(IMP.base.VERBOSE)

        m = IMP.kernel.Model()

        p0 = IMP.kernel.Particle(m)
        d0 = IMP.core.XYZ.setup_particle(p0)
        d0.set_coordinates(IMP.algebra.Vector3D(0, 0, 2))

        r0 = IMP.example.ExampleRestraint(m, p0.get_index(), 1)

    def test_data_installed(self):
        """Check install of data files"""
        d = IMP.atom.get_data_path("top_heav.lib")
        self.assertTrue(os.path.exists(d))

    def test_examples_installed(self):
        """Check install of example files"""
        d = IMP.atom.get_example_path("assess_dope.py")
        self.assertTrue(os.path.exists(d))

    def test_applications_installed(self):
        """Check install of basic applications"""
        # These apps should *always* exit with code 0
        zero_apps = ['cnmultifit', 'foxs', 'ligand_score',
                     'multifit', 'pdb_check', 'pdb_rmf']
        # These apps may also exit with 1 (missing Python modules)
        one_apps = ['rmf_cat', 'saxs_merge']
        def test_app(app):
            try:
                p = subprocess.Popen([app, '--help'], stdout=subprocess.PIPE,
                                     stderr=subprocess.STDOUT)
            except OSError:
                raise OSError("Could not run %s" % app)
<<<<<<< HEAD
            out = p.stdout.read()
            ret = p.wait()
            return ret, out
        for app in zero_apps:
            ret, out = test_app(app)
            self.assert_(ret == 0,
                         "Return code for %s app is %d, not 0; "
                         "output is %s" % (app, ret, out))
        for app in one_apps:
            ret, out = test_app(app)
            self.assert_(ret == 1 or ret == 0,
                         "Return code for %s app is %d, not 0 or 1; "
                         "output is %s" % (app, ret, out))
=======
            return p.wait(), p.stdout.read()
        for app in zero_apps:
            ret, out = test_app(app)
            self.assertEqual(ret, 0,
                             "Return code for %s app is %d, not 0; "
                             "output is %s" % (app, ret, out))
        for app in one_apps:
            ret, out = test_app(app)
            self.assertTrue(ret == 1 or ret == 0,
                            "Return code for %s app is %d, not 0 or 1; "
                            "output is %s" % (app, ret, out))
>>>>>>> 0bec8047

if __name__ == '__main__':
    # Note we use unittest rather than IMP.test, since the latter requires
    # a unittest2 Python module to be installed
    unittest.main()<|MERGE_RESOLUTION|>--- conflicted
+++ resolved
@@ -45,21 +45,6 @@
                                      stderr=subprocess.STDOUT)
             except OSError:
                 raise OSError("Could not run %s" % app)
-<<<<<<< HEAD
-            out = p.stdout.read()
-            ret = p.wait()
-            return ret, out
-        for app in zero_apps:
-            ret, out = test_app(app)
-            self.assert_(ret == 0,
-                         "Return code for %s app is %d, not 0; "
-                         "output is %s" % (app, ret, out))
-        for app in one_apps:
-            ret, out = test_app(app)
-            self.assert_(ret == 1 or ret == 0,
-                         "Return code for %s app is %d, not 0 or 1; "
-                         "output is %s" % (app, ret, out))
-=======
             return p.wait(), p.stdout.read()
         for app in zero_apps:
             ret, out = test_app(app)
@@ -71,7 +56,6 @@
             self.assertTrue(ret == 1 or ret == 0,
                             "Return code for %s app is %d, not 0 or 1; "
                             "output is %s" % (app, ret, out))
->>>>>>> 0bec8047
 
 if __name__ == '__main__':
     # Note we use unittest rather than IMP.test, since the latter requires
