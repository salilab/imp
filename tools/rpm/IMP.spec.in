%if 0%{?fedora} > 12
%define with_python3 1
%else
%define with_python3 0
%endif

%define with_mpich 1
# Not yet functional
%define with_openmpi 0

# Change '#' to '%' in the line below if you want to build to install
# somewhere other than the default /usr
#define _prefix /usr/local

Name:          IMP
Version:       @IMP_VERSION@
Release:       1%{?dist}
License:       LGPLv2+ and GPLv3
Summary:       The Integrative Modeling Platform
Group:         Applications/Engineering
Packager:      Ben Webb <ben@salilab.org>
URL:           https://integrativemodeling.org/
Source0:       imp-%{version}.tar.gz
%if 0%{?with_python3}
BuildRequires: python3-devel, symlinks
%endif
BuildRequires: python-devel >= 2.6
# /usr/bin/python is provided by a separate package in recent Fedora
%if 0%{?fedora} >= 29
BuildRequires: python-unversioned-command
%endif
BuildRequires: hdf5-devel >= 1.8
BuildRequires: swig >= 1.3.40
BuildRequires: gsl-devel, fftw-devel
BuildRequires: zlib-devel, perl
BuildRequires: ann-devel, eigen3-devel
# Needed to build the cnmultifit module; obtain
# from https://integrativemodeling.org/libTAU.html
# (Or, if you don't need cnmultifit, you can comment out this line)
BuildRequires: libTAU-devel

# Need for npctransport module
BuildRequires: protobuf-devel
%if 0%{?fedora}
Requires: python2-protobuf
%else
Requires: protobuf-python
%endif

BuildRequires: cmake >= 2.8
BuildRequires: boost-devel >= 1.41

# RHEL doesn't have a CGAL package, so build without CGAL on RHEL. It also
# doesn't have a new enough OpenCV in the base distribution or in EPEL until
# RHEL7, so disable the em2d module.
# On Fedora, all of these packages are available; add them as dependencies
%if 0%{?fedora}
BuildRequires: CGAL-devel, opencv-devel
%endif
%if 0%{?rhel} >= 7
BuildRequires: opencv-devel
%endif

# If building in the Sali lab, pass '-D "RHEL_SALI_LAB 1"' to your rpmbuild
# invocation. This will pull in our custom OpenCV (on RHEL6) and CGAL packages
# and bundle the libraries with IMP.
# If building outside of the lab and you still want these packages, get them
# from https://integrativemodeling.org/build-extras/
%if 0%{?rhel} && 0%{?RHEL_SALI_LAB}
%if 0%{?rhel} < 7
BuildRequires: opencv-nogui-devel
%endif
BuildRequires: CGAL-nogui-devel
%if 0%{?rhel} < 7
%define bundled 'libcv\\.so\\|libcxcore\\.so\\|libhighgui.so\\|libTAU\\.so\\|libCGAL\\.so'
%else
%define bundled 'libTAU\\.so\\|libCGAL\\.so'
%endif
%else
%define bundled 'libTAU\\.so'
%endif

# Many modules use Python's numpy and scipy modules, so pull those in
# (at build time for tests; at install time for using the modules).
BuildRequires: numpy, scipy
Requires: numpy, scipy

# RHEL 6 ships with Python 2.6, which doesn't have the argparse module,
# so pull in the extra package that provides it
%if 0%{?rhel} == 6
BuildRequires: python-argparse
Requires: python-argparse
%endif

%define cmake_opts -DCMAKE_INSTALL_RPATH=%{_libdir}/IMP

%if 0%{?rhel} == 6
%define mpiprefix %{nil}
%else
%define mpiprefix mpi/
%endif

# Don't build debug source packages; they cause the build to fail with
# error: Empty %files file [...]/debugsourcefiles.list
%if 0%{?fedora} > 26
%undefine _debugsource_packages
%endif

%description
IMP's broad goal is to contribute to a comprehensive structural
characterization of biomolecules ranging in size and complexity from small
peptides to large macromolecular assemblies. Detailed structural
characterization of assemblies is generally impossible by any single existing
experimental or computational method. This barrier can be overcome by hybrid
approaches that integrate data from diverse biochemical and biophysical
experiments (eg, x-ray crystallography, NMR spectroscopy, electron microscopy,
immuno-electron microscopy, footprinting, chemical cross-linking, FRET
spectroscopy, small angle X-ray scattering, immunoprecipitation, genetic
interactions, etc...).

We formulate the hybrid approach to structure determination as an optimization
problem, the solution of which requires three main components:
    * the representation of the assembly,
    * the scoring function and
    * the optimization method.

The ensemble of solutions to the optimization problem embodies the most
accurate structural characterization given the available information.

We created IMP, the Integrative Modeling Platform, to make it easier to
implement such an integrative approach to structural and dynamics problems.
IMP is designed to allow mixing and matching of existing modeling components
as well as easy addition of new functionality.

%package devel
Group:         Applications/Engineering
Summary:       Development package for IMP developers.
Requires:      %{name} = %{version}-%{release}
Requires:      gsl-devel, fftw-devel, zlib-devel
Requires:      ann-devel, eigen3-devel
Requires:      boost-devel, python-devel, hdf5-devel, protobuf-devel
%if 0%{?fedora}
Requires:      CGAL-devel, opencv-devel
%endif
%if 0%{?rhel} >= 7
Requires:      opencv-devel
%endif

%description devel
This package contains the include files for building applications that link
against IMP.

%if 0%{?with_python3}
%package python3
Group:         Applications/Engineering
Summary:       Python wrappers for Python 3
Requires:      %{name} = %{version}-%{release}
Requires:      python3
%if 0%{?fedora}
Requires: python3-protobuf
%endif

%description python3
This package contains wrappers for Python 3 (the base package already
includes Python 2 wrappers).
%endif

%define MPI_MODULES mpi spb

%if 0%{?with_mpich}
%package mpich
Group:         Applications/Engineering
Summary:       MPI module and dependents, for mpich
Requires:      %{name} = %{version}-%{release}
Requires:      mpich
%if 0%{?fedora}
Requires:      python2-mpich
%endif
BuildRequires: mpich-devel

%description mpich
This package contains an IMP.mpi module to add MPI support,
using the mpich library. It also includes all IMP modules that depend
on IMP.mpi (IMP.spb).

%package mpich-devel
Group:         Applications/Engineering
Summary:       MPI module and dependents development files, for mpich
Requires:      %{name}-mpich = %{version}-%{release}
Requires:      mpich

%description mpich-devel
Development files for IMP.mpi module (and dependents) with mpich.
%endif

%if 0%{?with_openmpi}
%package openmpi
Group:         Applications/Engineering
Summary:       MPI module and dependents, for openmpi
Requires:      %{name} = %{version}-%{release}
Requires:      openmpi
%if 0%{?fedora}
Requires:      python2-openmpi
%endif
BuildRequires: openmpi-devel

%description openmpi
This package contains an IMP.mpi module to add MPI support,
using the openmpi library. It also includes all IMP modules that depend
on IMP.mpi (IMP.spb).

%package openmpi-devel
Group:         Applications/Engineering
Summary:       MPI module and dependents development files, for openmpi
Requires:      %{name}-openmpi = %{version}-%{release}
Requires:      openmpi

%description openmpi-devel
Development files for IMP.mpi module (and dependents) with openmpi.
%endif

%prep
%setup -n imp-%{version}

# Exclude bundled libraries from provides and requires
%if 0%{?fedora} > 22
# In newer Fedora, the old script-based dependency generation doesn't play
# nicely with the new mechanism for adding MPI dependencies
# (rpm-mpi-hooks package)
%if 0%{?with_mpich} || 0%{?with_openmpi}
%global __provides_exclude ^libTAU\\.so.*|libimp_mpi\\.so.*|libimp_spb\\.so.*$
%global __requires_exclude ^libTAU\\.so.*|libmpi\\.so.*|libmpicxx\\.so.*|libimp_mpi\\.so.*|libimp_spb\\.so.*$
%else
%global __provides_exclude ^libTAU\\.so.*$
%global __requires_exclude ^libTAU\\.so.*$
%endif
%else
%define reqprog %{_builddir}/find-requires-%{name}
%define proprog %{_builddir}/find-provides-%{name}

cat <<EOF > %{reqprog}
#!/bin/bash
%{__find_requires} $@ | grep -v %{bundled}
exit $?
EOF
cat <<EOF > %{proprog}
#!/bin/bash
%{__find_provides} $@ | grep -v %{bundled}
exit $?
EOF
chmod a+x %{reqprog}
chmod a+x %{proprog}
%define _use_internal_dependency_generator 0
%define __find_requires %{reqprog}
%define __find_provides %{proprog}
%endif

%build
# For now, bundle RMF with IMP (long term, may be better to put in a separate
# RPM)
mkdir imp && mv * imp || :
mkdir build && cd build
%if 0%{?with_mpich}
module load %{mpiprefix}mpich-%{_arch}
%endif
%if 0%{?fedora} >= 29
# Help cmake to find CGAL
export CGAL_DIR=%{_libdir}/cmake/CGAL
%endif
cmake ../imp -DCMAKE_BUILD_TYPE=Release \
             -DCMAKE_INSTALL_PREFIX=%{_prefix} \
             -DCMAKE_INSTALL_DOCDIR=%{_prefix}/share/doc/%{name}-%{version} \
             -DIMP_TIMEOUT_FACTOR=4 -DUSE_PYTHON2=on \
             -DIMP_DISABLED_MODULES=scratch %{cmake_opts}

# Normally make will stop at the first error. Since an RPM cannot be built
# if the build did not complete successfully, this is the default here too.
# Pass '-D "keep_going 1"' to your rpmbuild invocation if you want it to
# keep going; we use this in nightly builds to see every broken module,
# not just the first one.
%if 0%{?keep_going}
mkdir logs
../imp/tools/nightly-tests/build_all.py --run-tests=fast --ctest="ctest --output-on-failure" --outdir=logs --summary=logs/summary.pck "make -k"
%else
make
%endif
%if 0%{?with_mpich}
module purge
%endif

%install
cd build
make DESTDIR=${RPM_BUILD_ROOT} install

%if 0%{?with_python3}
# Build Python 3 wrappers
py2_ver=`python2 -c "import sys; print('%d.%d' % sys.version_info[:2])"`
py3_ver=`python3 -c "import sys; print('%d.%d' % sys.version_info[:2])"`
py3_lib=`echo %{_libdir}/libpython3.*.so`
py3_inc=`echo /usr/include/python3.*`
%if 0%{?with_mpich}
module load %{mpiprefix}mpich-%{_arch}
%endif
cmake ../imp \
      -DCMAKE_INSTALL_PREFIX=%{_prefix} \
      -DCMAKE_INSTALL_PYTHONDIR=%{_libdir}/python${py3_ver}/site-packages \
      -DSWIG_PYTHON_LIBRARIES=${py3_lib} \
      -DPYTHON_INCLUDE_DIRS=${py3_inc} \
      -DPYTHON_INCLUDE_PATH=${py3_inc} \
      -DPYTHON_LIBRARIES=${py3_lib} -DUSE_PYTHON2=off
make DESTDIR=${RPM_BUILD_ROOT} install
%if 0%{?with_mpich}
module purge
%endif

# Don't build Python 3 MPI for now
for mod in %{MPI_MODULES}; do
  rm -rf ${RPM_BUILD_ROOT}%{_libdir}/python${py3_ver}/site-packages/IMP/${mod}
  rm -f ${RPM_BUILD_ROOT}%{_libdir}/python${py3_ver}/site-packages/_IMP_${mod}.so
done

# Replace .py files with symlinks to Python 2 files (since they are the same)
(cd ${RPM_BUILD_ROOT}%{_libdir}/python${py3_ver} \
 && find site-packages -name '*.py' \
      -exec ln -sf ${RPM_BUILD_ROOT}%{_libdir}/python${py2_ver}/\{\} \{\} \; \
 && symlinks -rc .)
%endif

# Put MPI-dependent libraries and binaries in mpich directories
%if 0%{?with_mpich}
(cd ${RPM_BUILD_ROOT}%{_libdir}/python2*/site-packages/ && mkdir mpich)
(cd ${RPM_BUILD_ROOT}%{_libdir} && mkdir -p mpich/bin mpich/lib)
(cd ${RPM_BUILD_ROOT}%{_bindir} && mv spb* ${RPM_BUILD_ROOT}%{_libdir}/mpich/bin)
for mod in %{MPI_MODULES}; do
  (cd ${RPM_BUILD_ROOT}%{_libdir}/python2*/site-packages/ \
   && mv _IMP_${mod}.so mpich/)
  (cd ${RPM_BUILD_ROOT}%{_libdir} && mv libimp_${mod}.so.* mpich/lib/)
  (cd ${RPM_BUILD_ROOT}%{_libdir} && rm libimp_${mod}.so \
   && ln -sf mpich/lib/libimp_${mod}.so.* libimp_${mod}.so)
done

# Add MPI-dependent directory to Python search path
%if 0%{?rhel} == 6
(cd ${RPM_BUILD_ROOT}%{_libdir}/python2*/site-packages && cat > imp-mpi.pth <<END)
# Set MPI implementation-specific Python search path, for IMP.
# On Fedora this is handled by the python2-mpich package, while in RHEL7
# the mpich modulefile sets PYTHONPATH, but nothing appears to handle it
# in RHEL6, so we'll do it ourselves.
import sys, os; s = os.getenv('MPI_PYTHON_SITEARCH'); s and (s in sys.path or sys.path.append(s))
END
%endif
%endif

# Note that we currently don't include the documentation in the RPM, since
#      a) it takes a long time to run doxygen
#      b) doxygen isn't installed on all of our build systems
#      c) it is really big
#  and d) only certain versions of doxygen work correctly
# You can build the documentation by running "make IMP-doc"
# on the IMP source code.
README=${RPM_BUILD_ROOT}%{_prefix}/share/doc/%{name}-%{version}/README
echo "For full IMP documentation, please go to" > ${README}
# Direct nightly build users to most recent nightly build docs
if echo ${version} | grep -q git; then
  echo "https://integrativemodeling.org/nightly/doc/manual/" >> ${README}
else
  echo "https://integrativemodeling.org/%{version}/doc/manual/" >> ${README}
fi
# Bundle libTAU from build machine so users don't have to get it separately
# (can't use %_libdir here since that is dependent on whatever we redefined
# %_prefix to be, but dependent libraries are always in /usr)
mkdir ${RPM_BUILD_ROOT}%{_libdir}/IMP
cp /usr/%{_lib}/libTAU.so.1 ${RPM_BUILD_ROOT}%{_libdir}/IMP/

%if 0%{?rhel} && 0%{?RHEL_SALI_LAB}
# Bundle OpenCV and CGAL libraries
%if 0%{?rhel} < 7
for cvlib in cv cxcore highgui; do
  cp /usr/%{_lib}/lib${cvlib}.so.2.1 ${RPM_BUILD_ROOT}%{_libdir}/IMP/
done
%endif
cp /usr/%{_lib}/libCGAL.so.10 ${RPM_BUILD_ROOT}%{_libdir}/IMP/
%endif

# Don't distribute example application, dependency, or system
pydir=${RPM_BUILD_ROOT}%{_libdir}/python2*/site-packages
rm -rf ${RPM_BUILD_ROOT}%{_prefix}/bin/example \
       ${RPM_BUILD_ROOT}%{_libdir}/libimp_example_system* \
       ${RPM_BUILD_ROOT}%{_libdir}/libexample* \
       ${RPM_BUILD_ROOT}%{_prefix}/include/example* \
       ${pydir}/IMP/example_system_local \
       ${pydir}/_IMP_example_system_local.so

<<<<<<< HEAD
# Make sure all Python applications use the same Python we built with
perl -pi -e 's@^#!.*python.*$@#!/usr/bin/python2@' ${RPM_BUILD_ROOT}%{_prefix}/bin/*
=======
# Make sure all Python applications and build tools use the same Python
# we built with
perl -pi -e 's@^#!.*python.*$@#!/usr/bin/python2@' ${RPM_BUILD_ROOT}%{_prefix}/bin/*
find ${RPM_BUILD_ROOT}%{_prefix}/share/IMP/tools -name '*.py' -exec perl -pi -e 's#/usr/bin/env python\b#/usr/bin/env python2#' \{\} \;
>>>>>>> fd4cc0b5

%files
%defattr(-,root,root)
%doc %{_prefix}/share/doc/%{name}-%{version}
%{_prefix}/share/IMP
%exclude %{_prefix}/share/IMP/tools
%exclude %{_prefix}/share/IMP/swig
%exclude %{_prefix}/share/IMP/build_info
%{_prefix}/bin/*
%{_libdir}/libimp*.so.*
%{_libdir}/libRMF*.so
%{_libdir}/IMP
%{_libdir}/python2*/site-packages/IMP
%{_libdir}/python2*/site-packages/_IMP*so
%{_libdir}/python2*/site-packages/RMF*
%{_libdir}/python2*/site-packages/_RMF*so
%{_libdir}/python2*/site-packages/ihm
%if 0%{?with_mpich}
%exclude %{_prefix}/share/doc/%{name}-%{version}/examples/mpi
%exclude %{_libdir}/python2*/site-packages/IMP/mpi
%exclude %{_libdir}/python2*/site-packages/IMP/spb
%endif

%if 0%{?with_python3}
%files python3
%defattr(-,root,root)
%{_libdir}/python3*/site-packages/IMP
%{_libdir}/python3*/site-packages/_IMP*so
%{_libdir}/python3*/site-packages/RMF*
%{_libdir}/python3*/site-packages/_RMF*so
%{_libdir}/python3*/site-packages/ihm
%{_libdir}/python3*/site-packages/__pycache__
%endif

%if 0%{?with_mpich}
%files mpich
%defattr(-,root,root)
%doc %{_prefix}/share/doc/%{name}-%{version}/examples/mpi
%{_prefix}/share/IMP/swig/IMP_mpi.*
%{_prefix}/share/IMP/swig/IMP_spb.*
%{_prefix}/share/IMP/build_info/MPI
%{_prefix}/share/IMP/build_info/IMP.mpi
%{_prefix}/share/IMP/build_info/IMP_mpi.pck
%{_prefix}/share/IMP/build_info/IMP.spb
%{_prefix}/share/IMP/build_info/IMP_spb.pck
%{_libdir}/python2*/site-packages/IMP/mpi
%{_libdir}/python2*/site-packages/IMP/spb
%if 0%{?rhel} == 6
%{_libdir}/python2*/site-packages/imp-mpi.pth
%endif
%{_libdir}/python2*/site-packages/mpich/_IMP_mpi.so
%{_libdir}/python2*/site-packages/mpich/_IMP_spb.so
%{_libdir}/mpich/lib/libimp_mpi.so.*
%{_libdir}/mpich/lib/libimp_spb.so.*
%{_libdir}/mpich/bin/spb*

%files mpich-devel
%defattr(-,root,root)
%{_libdir}/libimp_mpi.so
%{_libdir}/libimp_spb.so
%{_prefix}/include/IMP/mpi
%{_prefix}/include/IMP/spb
%endif

%files devel
%defattr(-,root,root)
%{_prefix}/share/IMP/tools
%{_prefix}/share/IMP/swig
%{_prefix}/share/IMP/build_info
%if 0%{?with_mpich}
%exclude %{_prefix}/share/IMP/swig/IMP_mpi.*
%exclude %{_prefix}/share/IMP/swig/IMP_spb.*
%exclude %{_prefix}/share/IMP/build_info/MPI
%exclude %{_prefix}/share/IMP/build_info/IMP.mpi
%exclude %{_prefix}/share/IMP/build_info/IMP_mpi.pck
%exclude %{_prefix}/share/IMP/build_info/IMP.spb
%exclude %{_prefix}/share/IMP/build_info/IMP_spb.pck
%endif
%{_prefix}/include/IMP
%{_prefix}/include/IMP.h
%{_prefix}/include/RMF
%{_prefix}/include/RMF.h
%{_libdir}/libimp*.so
%{_libdir}/cmake/IMP
%if 0%{?with_mpich}
%exclude %{_prefix}/include/IMP/mpi
%exclude %{_prefix}/include/IMP/spb
%exclude %{_libdir}/libimp_mpi.so
%exclude %{_libdir}/libimp_spb.so
%endif

%changelog
<<<<<<< HEAD
=======
* Tue Jun 25 2019 Ben Webb <ben@salilab.org>   2.11.0-1
- 2.11.0 release.

>>>>>>> fd4cc0b5
* Tue Feb 26 2019 Ben Webb <ben@salilab.org>   2.10.1-1
- 2.10.1 release.

* Tue Jan 08 2019 Ben Webb <ben@salilab.org>   2.10.0-1
- 2.10.0 release.

* Mon Jul 02 2018 Ben Webb <ben@salilab.org>   2.9.0-1
- 2.9.0 release.

* Wed Aug 16 2017 Ben Webb <ben@salilab.org>   2.8.0-1
- 2.8.0 release.

* Thu Apr 13 2017 Ben Webb <ben@salilab.org>   2.7.0-1
- 2.7.0 release.

* Wed May 25 2016 Ben Webb <ben@salilab.org>   2.6.2-1
- 2.6.2 release.

* Thu Apr 14 2016 Ben Webb <ben@salilab.org>   2.6.1-1
- 2.6.1 release.

* Mon Mar 28 2016 Ben Webb <ben@salilab.org>   2.6.0-1
- 2.6.0 release.

* Tue Jun 30 2015 Ben Webb <ben@salilab.org>   2.5.0-1
- 2.5.0 release.

* Fri Feb 27 2015 Ben Webb <ben@salilab.org>   2.4.0-1
- 2.4.0 release.

* Tue Dec 09 2014 Ben Webb <ben@salilab.org>   2.3.1-1
- 2.3.1 release.

* Fri Oct 24 2014 Ben Webb <ben@salilab.org>   2.3.0-1
- 2.3.0 release.

* Mon Aug 11 2014 Ben Webb <ben@salilab.org>   2.2.1-1
- 2.2.1 release.

* Wed Apr 09 2014 Ben Webb <ben@salilab.org>   2.2.0-1
- 2.2.0 release.

* Mon Nov 04 2013 Ben Webb <ben@salilab.org>   2.1.1-1
- 2.1.1 release.

* Thu Oct 24 2013 Ben Webb <ben@salilab.org>   2.1.0-1
- 2.1.0 release.

* Thu May 02 2013 Ben Webb <ben@salilab.org>   2.0.1-1
- 2.0.1 release.

* Mon Apr 29 2013 Ben Webb <ben@salilab.org>   2.0.0-1
- 2.0.0 release.

* Mon Mar 08 2010 Ben Webb <ben@salilab.org>   1.0-1
- 1.0 release.

* Thu May 07 2009 Ben Webb <ben@salilab.org>
- Initial build.<|MERGE_RESOLUTION|>--- conflicted
+++ resolved
@@ -391,15 +391,10 @@
        ${pydir}/IMP/example_system_local \
        ${pydir}/_IMP_example_system_local.so
 
-<<<<<<< HEAD
-# Make sure all Python applications use the same Python we built with
-perl -pi -e 's@^#!.*python.*$@#!/usr/bin/python2@' ${RPM_BUILD_ROOT}%{_prefix}/bin/*
-=======
 # Make sure all Python applications and build tools use the same Python
 # we built with
 perl -pi -e 's@^#!.*python.*$@#!/usr/bin/python2@' ${RPM_BUILD_ROOT}%{_prefix}/bin/*
 find ${RPM_BUILD_ROOT}%{_prefix}/share/IMP/tools -name '*.py' -exec perl -pi -e 's#/usr/bin/env python\b#/usr/bin/env python2#' \{\} \;
->>>>>>> fd4cc0b5
 
 %files
 %defattr(-,root,root)
@@ -492,12 +487,9 @@
 %endif
 
 %changelog
-<<<<<<< HEAD
-=======
 * Tue Jun 25 2019 Ben Webb <ben@salilab.org>   2.11.0-1
 - 2.11.0 release.
 
->>>>>>> fd4cc0b5
 * Tue Feb 26 2019 Ben Webb <ben@salilab.org>   2.10.1-1
 - 2.10.1 release.
 
