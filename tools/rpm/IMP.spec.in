# On modern Fedora/RHEL, use Python 3 by default (and provide an IMP-python2
# subpackage for RHEL 8 or older Fedora).
# On older systems, the IMP package uses Python 2 only.
%if 0%{?fedora} > 12 || 0%{?rhel} >= 8
%define with_python3 1
%define cmake_use_python2 off
%define default_python python3
%else
%define with_python3 0
%define cmake_use_python2 on
%define default_python python2
%endif

%if 0%{?rhel} >= 9 || 0%{?fedora} > 37
%define with_python2 0
%else
%define with_python2 1
%endif

# Old RHEL only has a python-devel package, but RHEL8 only has python2-devel
%if 0%{?fedora} || 0%{?rhel} >= 8
%define PYTHON2 python2
%else
%define PYTHON2 python
%endif

%define with_mpich 1
# Not yet functional
%define with_openmpi 0

# Change '#' to '%' in the line below if you want to build to install
# somewhere other than the default /usr
#define _prefix /usr/local

Name:          IMP
Version:       @IMP_VERSION@
Release:       1%{?dist}
License:       LGPLv2+ and GPLv3
Summary:       The Integrative Modeling Platform
Group:         Applications/Engineering
Packager:      Ben Webb <ben@salilab.org>
URL:           https://integrativemodeling.org/
Source0:       imp-%{version}.tar.gz
%if 0%{?with_python2}
BuildRequires: %{PYTHON2}-devel >= 2.7
%endif
%if 0%{?with_python3}
BuildRequires: python3-devel, symlinks
%endif
BuildRequires: gcc-c++, hdf5-devel >= 1.8
%if 0%{?rhel} == 7
# The default SWIG package in RHEL7 is SWIG 2, but SWIG 3 is provided
# (in the CentOS Extras repository)
BuildRequires: swig3 >= 3.0
%else
BuildRequires: swig >= 3.0
%endif
BuildRequires: gsl-devel, fftw-devel
BuildRequires: zlib-devel, perl, eigen3-devel, cereal-devel
%if 0%{?fedora} || 0%{?rhel} <= 7
BuildRequires: ann-devel
%endif
# Needed to build the cnmultifit module; obtain
# from https://integrativemodeling.org/libTAU.html
# (Or, if you don't need cnmultifit, you can comment out this line)
BuildRequires: libTAU-devel

# Need for npctransport module
BuildRequires: protobuf-devel
# No Python protobuf package in RHEL8
%if 0%{?fedora} || 0%{?rhel} == 9
Requires: python3-protobuf
%endif
%if 0%{?rhel} == 7
Requires: protobuf-python
%endif

BuildRequires: cmake >= 2.8
BuildRequires: boost-devel >= 1.53

# RHEL doesn't have a CGAL package, so build without CGAL on RHEL.
# RHEL 7 and 8 have OpenCV, but it was dropped in RHEL 9, so disable the em2d
# module.
%if 0%{?fedora}
BuildRequires: CGAL-devel
%endif
%if 0%{?fedora} || (0%{?rhel} >= 7 && 0%{?rhel} <= 8)
BuildRequires: opencv-devel
%endif

# If building in the Sali lab, pass '-D "RHEL_SALI_LAB 1"' to your rpmbuild
# invocation. This will pull in our custom CGAL and OpenCV packages
# and bundle the libraries with IMP.
# If building outside of the lab and you still want these packages, get them
# from https://integrativemodeling.org/build-extras/
%if 0%{?rhel} && 0%{?RHEL_SALI_LAB}
%if 0%{?rhel} == 9
BuildRequires: opencv-nogui-devel
%endif
BuildRequires: CGAL-nogui-devel
%if 0%{?rhel} == 9
%define bundled libcv\\.so\\|libcxcore\\.so\\|libhighgui.so\\|libTAU\\.so\\|libCGAL\\.so
%else
%define bundled libTAU\\.so\\|libCGAL\\.so
%endif
%else
%define bundled libTAU\\.so
%endif

# The IMP kernel (both with Python 2 and Python3) links with numpy, so
# pull that in if available (the Python 2 variant is no longer shipped
# with modern Fedora). Many modules also use Python's scipy module, so
# pull that in (at build time for tests; at install time for using the modules).
%if 0%{?with_python3}
BuildRequires: python3-numpy, python3-scipy
Requires: python3-numpy, python3-scipy
%if 0%{?with_python2} && (0%{?fedora} < 34 || 0%{?rhel})
BuildRequires: python2-numpy
%endif
%else
BuildRequires: numpy, scipy
Requires: numpy, scipy
%endif

%define cmake_opts -DCMAKE_INSTALL_RPATH=%{_libdir}/IMP

# Use user-visible (not "platform") Python on RHEL8
%if 0%{?rhel} >= 8
%define __python3 /usr/bin/python3
%endif

%define mpiprefix mpi/

# Don't build debug source packages; they cause the build to fail with
# error: Empty %files file [...]/debugsourcefiles.list
%if 0%{?fedora} > 26 || 0%{?rhel} >= 8
%undefine _debugsource_packages
%endif

%description
IMP's broad goal is to contribute to a comprehensive structural
characterization of biomolecules ranging in size and complexity from small
peptides to large macromolecular assemblies. Detailed structural
characterization of assemblies is generally impossible by any single existing
experimental or computational method. This barrier can be overcome by hybrid
approaches that integrate data from diverse biochemical and biophysical
experiments (eg, x-ray crystallography, NMR spectroscopy, electron microscopy,
immuno-electron microscopy, footprinting, chemical cross-linking, FRET
spectroscopy, small angle X-ray scattering, immunoprecipitation, genetic
interactions, etc...).

We formulate the hybrid approach to structure determination as an optimization
problem, the solution of which requires three main components:
    * the representation of the assembly,
    * the scoring function and
    * the optimization method.

The ensemble of solutions to the optimization problem embodies the most
accurate structural characterization given the available information.

We created IMP, the Integrative Modeling Platform, to make it easier to
implement such an integrative approach to structural and dynamics problems.
IMP is designed to allow mixing and matching of existing modeling components
as well as easy addition of new functionality.

%package devel
Group:         Applications/Engineering
Summary:       Development package for IMP developers.
Requires:      %{name} = %{version}-%{release}
Requires:      gsl-devel, fftw-devel, zlib-devel, eigen3-devel, cereal-devel
Requires:      boost-devel, hdf5-devel, protobuf-devel
%if 0%{?fedora} || 0%{?rhel} <= 7
Requires:      ann-devel
%endif
%if 0%{?with_python3}
Requires:      python3-devel
%else
Requires:      %{PYTHON2}-devel
%endif
%if 0%{?fedora}
Requires:      CGAL-devel
%endif
%if 0%{?fedora} || (0%{?rhel} >= 7 && 0%{?rhel} <= 8)
Requires:      opencv-devel
%endif

%description devel
This package contains the include files for building applications that link
against IMP.

%if 0%{?with_python2} && 0%{?with_python3}
%package python2
Group:         Applications/Engineering
Summary:       Python wrappers for Python 2
Requires:      %{name} = %{version}-%{release}
Requires:      python2
# No Python protobuf package in RHEL8 or Fedora 32
%if 0%{?fedora} > 0 && 0%{?fedora} < 32
Requires: python2-protobuf
%endif
%if 0%{?fedora} < 34 || 0%{?rhel}
Requires: python2-numpy
%endif

%description python2
This package contains wrappers for Python 2 (the base package already
includes Python 3 wrappers).
%endif

%define MPI_MODULES mpi spb nestor
%define MPI_CPP_MODULES mpi spb

%if 0%{?with_mpich}
%package mpich
Group:         Applications/Engineering
Summary:       MPI module and dependents, for mpich
Requires:      %{name} = %{version}-%{release}
Requires:      mpich
%if 0%{?fedora} || 0%{?rhel} >= 8
Requires:      python3-mpich
BuildRequires: python3-mpi4py-mpich
%endif
BuildRequires: mpich-devel
# Need for nestor module
%if 0%{?with_python3}
BuildRequires: python3-pyyaml
Requires:      python3-pyyaml
%endif

%description mpich
This package contains an IMP.mpi module to add MPI support,
using the mpich library. It also includes all IMP modules that depend
on IMP.mpi (IMP.spb, IMP.nestor).

%package mpich-devel
Group:         Applications/Engineering
Summary:       MPI module and dependents development files, for mpich
Requires:      %{name}-mpich = %{version}-%{release}
Requires:      mpich

%description mpich-devel
Development files for IMP.mpi module (and dependents) with mpich.
%endif

%if 0%{?with_openmpi}
%package openmpi
Group:         Applications/Engineering
Summary:       MPI module and dependents, for openmpi
Requires:      %{name} = %{version}-%{release}
Requires:      openmpi
%if 0%{?fedora} || 0%{?rhel} >= 8
Requires:      python3-openmpi
BuildRequires: python3-mpi4py-openmpi
%endif
BuildRequires: openmpi-devel
# Need for nestor module
%if 0%{?with_python3}
BuildRequires: python3-pyyaml
Requires:      python3-pyyaml
%endif

%description openmpi
This package contains an IMP.mpi module to add MPI support,
using the openmpi library. It also includes all IMP modules that depend
on IMP.mpi (IMP.spb, IMP.nestor).

%package openmpi-devel
Group:         Applications/Engineering
Summary:       MPI module and dependents development files, for openmpi
Requires:      %{name}-openmpi = %{version}-%{release}
Requires:      openmpi

%description openmpi-devel
Development files for IMP.mpi module (and dependents) with openmpi.
%endif

%prep
%setup -n imp-%{version}

# Exclude bundled libraries from provides and requires
%if 0%{?fedora} > 22
# In newer Fedora, the old script-based dependency generation doesn't play
# nicely with the new mechanism for adding MPI dependencies
# (rpm-mpi-hooks package)
%if 0%{?with_mpich} || 0%{?with_openmpi}
%global __provides_exclude ^libTAU\\.so.*|libimp_mpi\\.so.*|libimp_spb\\.so.*$
%global __requires_exclude ^libTAU\\.so.*|libmpi\\.so.*|libmpicxx\\.so.*|libimp_mpi\\.so.*|libimp_spb\\.so.*$
%else
%global __provides_exclude ^libTAU\\.so.*$
%global __requires_exclude ^libTAU\\.so.*$
%endif
%else
%define reqprog %{_builddir}/find-requires-IMP
%define proprog %{_builddir}/find-provides-IMP

cat <<EOF > %{reqprog}
#!/bin/bash
%if 0%{?rhel} >= 8 && (0%{?with_mpich} || 0%{?with_openmpi})
%{__find_requires} $@ | grep -v '%{bundled}\\|libmpi\\|libimp_mpi\\|libimp_spb'
%else
%{__find_requires} $@ | grep -v '%{bundled}'
%endif
exit $?
EOF
cat <<EOF > %{proprog}
#!/bin/bash
%{__find_provides} $@ | grep -v '%{bundled}'
exit $?
EOF
chmod a+x %{reqprog}
chmod a+x %{proprog}
%define _use_internal_dependency_generator 0
%define __find_requires %{reqprog}
%define __find_provides %{proprog}
%endif

%build
# For now, bundle RMF with IMP (long term, may be better to put in a separate
# RPM)
mkdir imp && mv * imp || :
mkdir build && cd build
%if 0%{?with_mpich}
module load %{mpiprefix}mpich-%{_arch}
%endif
%if 0%{?fedora} >= 29 && 0%{?fedora} < 32
# Help cmake to find CGAL
export CGAL_DIR=%{_libdir}/cmake/CGAL
%endif
%if 0%{?fedora} == 32
export CGAL_DIR=/usr/share/CGAL/cmake
%endif
%if 0%{?fedora} >= 33
export CGAL_DIR=/usr/share/cmake/CGAL
%endif

# Workaround gcc -frounding-math bug; see
# https://bugzilla.redhat.com/show_bug.cgi?id=2085189
%if 0%{?fedora} >= 36
CXXFLAGS="$CXXFLAGS -std=c++20"
%endif

cmake ../imp -DCMAKE_BUILD_TYPE=Release \
             -DCMAKE_INSTALL_PREFIX=%{_prefix} \
             -DCMAKE_INSTALL_DOCDIR=%{_prefix}/share/doc/%{name}-%{version} \
             -DIMP_TIMEOUT_FACTOR=4 -DUSE_PYTHON2=%{cmake_use_python2} \
             -DIMP_DISABLED_MODULES=scratch %{cmake_opts}

# Normally make will stop at the first error. Since an RPM cannot be built
# if the build did not complete successfully, this is the default here too.
# Pass '-D "keep_going 1"' to your rpmbuild invocation if you want it to
# keep going; we use this in nightly builds to see every broken module,
# not just the first one.
%if 0%{?keep_going}
mkdir logs
%{default_python} ../imp/tools/nightly-tests/build_all.py --run-tests=fast --ctest="ctest --output-on-failure" --outdir=logs --summary=logs/summary.pck "make -k"
%else
make
%endif
%if 0%{?with_mpich}
module purge
%endif

%install
cd build
make DESTDIR=${RPM_BUILD_ROOT} install

%if 0%{?with_python2}
py2_ver=`python2 -c "import sys; print('%d.%d' % sys.version_info[:2])"`
%endif

%if 0%{?with_python2} && 0%{?with_python3}
# Build Python 2 wrappers
py3_ver=`python3 -c "import sys; print('%d.%d' % sys.version_info[:2])"`
py2_lib=`echo %{_libdir}/libpython2.*.so`
py2_inc=`echo /usr/include/python2.*`
%if 0%{?with_mpich}
module load %{mpiprefix}mpich-%{_arch}
%endif
cmake ../imp \
      -DCMAKE_INSTALL_PREFIX=%{_prefix} \
      -DCMAKE_INSTALL_PYTHONDIR=%{_libdir}/python${py2_ver}/site-packages \
      -DSWIG_PYTHON_LIBRARIES=${py2_lib} \
      -DPYTHON_INCLUDE_DIRS=${py2_inc} \
      -DPYTHON_INCLUDE_PATH=${py2_inc} \
      -DPYTHON_LIBRARIES=${py2_lib} -DUSE_PYTHON2=on
make DESTDIR=${RPM_BUILD_ROOT} install
%if 0%{?with_mpich}
module purge
%endif

# Don't build Python 2 MPI for now
for mod in %{MPI_MODULES}; do
  rm -rf ${RPM_BUILD_ROOT}%{_libdir}/python${py2_ver}/site-packages/IMP/${mod}
  rm -f ${RPM_BUILD_ROOT}%{_libdir}/python${py2_ver}/site-packages/_IMP_${mod}.so
done

# Replace .py files with symlinks to Python 3 files (since they are the same)
# but not the SWIG-generated __init__.py files (since these contain config
# information which might be different; e.g. on Fedora the Python 3 wrappers
# include numpy support but the Python 2 wrappers do not)
(cd ${RPM_BUILD_ROOT}%{_libdir}/python${py2_ver} \
 && find site-packages -name '*.py' -a ! -name __init__.py \
      -exec ln -sf ${RPM_BUILD_ROOT}%{_libdir}/python${py3_ver}/\{\} \{\} \; \
 && symlinks -rc .)
%endif

# Put MPI-dependent libraries and binaries in mpich directories
%if 0%{?with_mpich}
(cd ${RPM_BUILD_ROOT}%{_libdir}/%{default_python}*/site-packages/ && mkdir mpich)
(cd ${RPM_BUILD_ROOT}%{_libdir} && mkdir -p mpich/bin mpich/lib)
(cd ${RPM_BUILD_ROOT}%{_bindir} && mv spb* ${RPM_BUILD_ROOT}%{_libdir}/mpich/bin)
for mod in %{MPI_CPP_MODULES}; do
  (cd ${RPM_BUILD_ROOT}%{_libdir}/%{default_python}*/site-packages/ \
   && mv _IMP_${mod}.so mpich/)
  (cd ${RPM_BUILD_ROOT}%{_libdir} && mv libimp_${mod}.so.* mpich/lib/)
  (cd ${RPM_BUILD_ROOT}%{_libdir} && rm libimp_${mod}.so \
   && ln -sf mpich/lib/libimp_${mod}.so.* libimp_${mod}.so)
done
%endif

# Note that we currently don't include the documentation in the RPM, since
#      a) it takes a long time to run doxygen
#      b) doxygen isn't installed on all of our build systems
#      c) it is really big
#  and d) only certain versions of doxygen work correctly
# You can build the documentation by running "make IMP-doc"
# on the IMP source code.
README=${RPM_BUILD_ROOT}%{_prefix}/share/doc/%{name}-%{version}/README
echo "For full IMP documentation, please go to" > ${README}
# Direct nightly build users to most recent nightly build docs
if echo ${version} | grep -q git; then
  echo "https://integrativemodeling.org/nightly/doc/manual/" >> ${README}
else
  echo "https://integrativemodeling.org/%{version}/doc/manual/" >> ${README}
fi
# Bundle libTAU from build machine so users don't have to get it separately
# (can't use %_libdir here since that is dependent on whatever we redefined
# %_prefix to be, but dependent libraries are always in /usr)
mkdir ${RPM_BUILD_ROOT}%{_libdir}/IMP
cp /usr/%{_lib}/libTAU.so.1 ${RPM_BUILD_ROOT}%{_libdir}/IMP/

%if 0%{?rhel} && 0%{?RHEL_SALI_LAB}
# Bundle CGAL (and potentially OpenCV) libraries
%if 0%{?rhel} == 9
for cvlib in core imgproc highgui imgcodecs; do
  cp /usr/%{_lib}/libopencv_${cvlib}.so.4.5 ${RPM_BUILD_ROOT}%{_libdir}/IMP/
done
%endif

%if 0%{?rhel} >= 8
cp /usr/%{_lib}/libCGAL.so.13 ${RPM_BUILD_ROOT}%{_libdir}/IMP/
%else
cp /usr/%{_lib}/libCGAL.so.10 ${RPM_BUILD_ROOT}%{_libdir}/IMP/
%endif
%endif

# Don't include Python 3-only modules in Python 2 package
%if 0%{?with_python3} == 0
rm -rf ${RPM_BUILD_ROOT}%{_libdir}/python${py2_ver}/site-packages/IMP/nestor
rm -rf ${RPM_BUILD_ROOT}%{_prefix}/share/doc/%{name}-%{version}/examples/nestor
%endif

# Don't distribute example application or dependency
rm -rf ${RPM_BUILD_ROOT}%{_prefix}/bin/imp_example_app \
       ${RPM_BUILD_ROOT}%{_libdir}/libexample* \
       ${RPM_BUILD_ROOT}%{_prefix}/include/example*

# Make sure all Python applications and build tools use the same Python
# we built with
perl -pi -e 's@^#!.*python.*$@#!/usr/bin/%{default_python}@' ${RPM_BUILD_ROOT}%{_prefix}/bin/*
find ${RPM_BUILD_ROOT}%{_prefix}/share/IMP/tools -name '*.py' -exec perl -pi -e 's#/usr/bin/env python\b#/usr/bin/env %{default_python}#' \{\} \;

%files
%defattr(-,root,root)
%doc %{_prefix}/share/doc/%{name}-%{version}
%{_prefix}/share/IMP
%exclude %{_prefix}/share/IMP/tools
%exclude %{_prefix}/share/IMP/swig
%exclude %{_prefix}/share/IMP/build_info
%{_prefix}/bin/*
%{_libdir}/libimp*.so.*
%{_libdir}/libRMF*.so.*
%{_libdir}/IMP
%{_libdir}/%{default_python}*/site-packages/IMP
%{_libdir}/%{default_python}*/site-packages/_IMP*so
%{_libdir}/%{default_python}*/site-packages/RMF*
%{_libdir}/%{default_python}*/site-packages/_RMF*so
%{_libdir}/%{default_python}*/site-packages/ihm
%if 0%{?with_python3}
%{_libdir}/python3*/site-packages/__pycache__
%endif
%if 0%{?with_mpich}
%exclude %{_prefix}/share/doc/%{name}-%{version}/examples/mpi
%exclude %{_libdir}/%{default_python}*/site-packages/IMP/mpi
%exclude %{_libdir}/%{default_python}*/site-packages/IMP/spb
%exclude %{_libdir}/%{default_python}*/site-packages/IMP/nestor
%endif

%if 0%{?with_python2} && 0%{?with_python3}
%files python2
%defattr(-,root,root)
%{_libdir}/python2*/site-packages/IMP
%{_libdir}/python2*/site-packages/_IMP*so
%{_libdir}/python2*/site-packages/RMF*
%{_libdir}/python2*/site-packages/_RMF*so
%{_libdir}/python2*/site-packages/ihm
%endif

%if 0%{?with_mpich}
%files mpich
%defattr(-,root,root)
%doc %{_prefix}/share/doc/%{name}-%{version}/examples/mpi
%{_prefix}/share/IMP/swig/IMP_mpi.*
%{_prefix}/share/IMP/swig/IMP_spb.*
%{_prefix}/share/IMP/build_info/MPI
%{_prefix}/share/IMP/build_info/IMP.mpi
%{_prefix}/share/IMP/build_info/IMP_mpi.pck
%{_prefix}/share/IMP/build_info/IMP.spb
%{_prefix}/share/IMP/build_info/IMP_spb.pck
%if 0%{?with_python3}
%{_prefix}/share/IMP/build_info/IMP.nestor
%{_prefix}/share/IMP/build_info/IMP_nestor.pck
%{_libdir}/%{default_python}*/site-packages/IMP/nestor
%endif
%{_libdir}/%{default_python}*/site-packages/IMP/mpi
%{_libdir}/%{default_python}*/site-packages/IMP/spb
%{_libdir}/%{default_python}*/site-packages/mpich/_IMP_mpi.so
%{_libdir}/%{default_python}*/site-packages/mpich/_IMP_spb.so
%{_libdir}/mpich/lib/libimp_mpi.so.*
%{_libdir}/mpich/lib/libimp_spb.so.*
%{_libdir}/mpich/bin/spb*

%files mpich-devel
%defattr(-,root,root)
%{_libdir}/libimp_mpi.so
%{_libdir}/libimp_spb.so
%{_prefix}/include/IMP/mpi
%{_prefix}/include/IMP/spb
%endif

%files devel
%defattr(-,root,root)
%{_prefix}/share/IMP/tools
%{_prefix}/share/IMP/swig
%{_prefix}/share/IMP/build_info
%if 0%{?with_mpich}
%exclude %{_prefix}/share/IMP/swig/IMP_mpi.*
%exclude %{_prefix}/share/IMP/swig/IMP_spb.*
%exclude %{_prefix}/share/IMP/build_info/MPI
%exclude %{_prefix}/share/IMP/build_info/IMP.mpi
%exclude %{_prefix}/share/IMP/build_info/IMP_mpi.pck
%exclude %{_prefix}/share/IMP/build_info/IMP.spb
%exclude %{_prefix}/share/IMP/build_info/IMP_spb.pck
%exclude %{_prefix}/share/IMP/build_info/IMP.nestor
%exclude %{_prefix}/share/IMP/build_info/IMP_nestor.pck
%endif
%{_prefix}/include/IMP
%{_prefix}/include/IMP.h
%{_prefix}/include/RMF
%{_prefix}/include/RMF.h
%{_libdir}/libimp*.so
%{_libdir}/libRMF*.so
%{_libdir}/cmake/IMP
%if 0%{?with_mpich}
%exclude %{_prefix}/include/IMP/mpi
%exclude %{_prefix}/include/IMP/spb
%exclude %{_libdir}/libimp_mpi.so
%exclude %{_libdir}/libimp_spb.so
%endif

%changelog
<<<<<<< HEAD
* Thu Apr 04 2024 Ben Webb <ben@salilab.org>   2.20.2-1
- 2.20.2 release.
=======
* Thu Jun 13 2024 Ben Webb <ben@salilab.org>   2.21.0-1
- 2.21.0 release.
>>>>>>> 6c1d0d6d

* Tue Jan 16 2024 Ben Webb <ben@salilab.org>   2.20.1-1
- 2.20.1 release.

* Thu Dec 21 2023 Ben Webb <ben@salilab.org>   2.20.0-1
- 2.20.0 release.

* Thu Jun 22 2023 Ben Webb <ben@salilab.org>   2.19.0-1
- 2.19.0 release.

* Thu Dec 15 2022 Ben Webb <ben@salilab.org>   2.18.0-1
- 2.18.0 release.

* Thu Jun 23 2022 Ben Webb <ben@salilab.org>   2.17.0-1
- 2.17.0 release.

* Thu Dec 16 2021 Ben Webb <ben@salilab.org>   2.16.0-1
- 2.16.0 release.

* Wed Jun 02 2021 Ben Webb <ben@salilab.org>   2.15.0-1
- 2.15.0 release.

* Wed Dec 02 2020 Ben Webb <ben@salilab.org>   2.14.0-1
- 2.14.0 release.

* Thu May 14 2020 Ben Webb <ben@salilab.org>   2.13.0-1
- 2.13.0 release.

* Fri Dec 06 2019 Ben Webb <ben@salilab.org>   2.12.0-1
- 2.12.0 release.

* Thu Jul 18 2019 Ben Webb <ben@salilab.org>   2.11.1-1
- 2.11.1 release.

* Tue Jun 25 2019 Ben Webb <ben@salilab.org>   2.11.0-1
- 2.11.0 release.

* Tue Feb 26 2019 Ben Webb <ben@salilab.org>   2.10.1-1
- 2.10.1 release.

* Tue Jan 08 2019 Ben Webb <ben@salilab.org>   2.10.0-1
- 2.10.0 release.

* Mon Jul 02 2018 Ben Webb <ben@salilab.org>   2.9.0-1
- 2.9.0 release.

* Wed Aug 16 2017 Ben Webb <ben@salilab.org>   2.8.0-1
- 2.8.0 release.

* Thu Apr 13 2017 Ben Webb <ben@salilab.org>   2.7.0-1
- 2.7.0 release.

* Wed May 25 2016 Ben Webb <ben@salilab.org>   2.6.2-1
- 2.6.2 release.

* Thu Apr 14 2016 Ben Webb <ben@salilab.org>   2.6.1-1
- 2.6.1 release.

* Mon Mar 28 2016 Ben Webb <ben@salilab.org>   2.6.0-1
- 2.6.0 release.

* Tue Jun 30 2015 Ben Webb <ben@salilab.org>   2.5.0-1
- 2.5.0 release.

* Fri Feb 27 2015 Ben Webb <ben@salilab.org>   2.4.0-1
- 2.4.0 release.

* Tue Dec 09 2014 Ben Webb <ben@salilab.org>   2.3.1-1
- 2.3.1 release.

* Fri Oct 24 2014 Ben Webb <ben@salilab.org>   2.3.0-1
- 2.3.0 release.

* Mon Aug 11 2014 Ben Webb <ben@salilab.org>   2.2.1-1
- 2.2.1 release.

* Wed Apr 09 2014 Ben Webb <ben@salilab.org>   2.2.0-1
- 2.2.0 release.

* Mon Nov 04 2013 Ben Webb <ben@salilab.org>   2.1.1-1
- 2.1.1 release.

* Thu Oct 24 2013 Ben Webb <ben@salilab.org>   2.1.0-1
- 2.1.0 release.

* Thu May 02 2013 Ben Webb <ben@salilab.org>   2.0.1-1
- 2.0.1 release.

* Mon Apr 29 2013 Ben Webb <ben@salilab.org>   2.0.0-1
- 2.0.0 release.

* Mon Mar 08 2010 Ben Webb <ben@salilab.org>   1.0-1
- 1.0 release.

* Thu May 07 2009 Ben Webb <ben@salilab.org>
- Initial build.<|MERGE_RESOLUTION|>--- conflicted
+++ resolved
@@ -569,13 +569,11 @@
 %endif
 
 %changelog
-<<<<<<< HEAD
+* Thu Jun 13 2024 Ben Webb <ben@salilab.org>   2.21.0-1
+- 2.21.0 release.
+
 * Thu Apr 04 2024 Ben Webb <ben@salilab.org>   2.20.2-1
 - 2.20.2 release.
-=======
-* Thu Jun 13 2024 Ben Webb <ben@salilab.org>   2.21.0-1
-- 2.21.0 release.
->>>>>>> 6c1d0d6d
 
 * Tue Jan 16 2024 Ben Webb <ben@salilab.org>   2.20.1-1
 - 2.20.1 release.
