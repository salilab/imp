--- conflicted
+++ resolved
@@ -35,17 +35,12 @@
 # use RHEL 5 (we recommend RHEL 6) you will need to build a newer SWIG package
 # before building IMP.
 BuildRequires: swig >= 1.3.40
-<<<<<<< HEAD
-BuildRequires: gsl-devel, fftw-devel, hdf5-devel >= 1.8
-BuildRequires: zlib-devel, perl
-=======
 BuildRequires: gsl-devel, fftw-devel
 BuildRequires: zlib-devel, perl
 # EPEL 7 doesn't have ANN yet
 %if 0%{?rhel} != 7
 BuildRequires: ann-devel
 %endif
->>>>>>> 0bec8047
 # Needed to build the cnmultifit module; obtain
 # from http://salilab.org/imp/libTAU.html
 # (Or, if you don't need cnmultifit, you can comment out this line)
@@ -266,10 +261,6 @@
   echo "http://salilab.org/imp/%{version}/doc/html/" >> ${README}
 fi
 # Bundle libTAU from build machine so users don't have to get it separately
-<<<<<<< HEAD
-cp %{_libdir}/libTAU.so.1 ${RPM_BUILD_ROOT}%{_libdir}
-ln -sf libTAU.so.1 ${RPM_BUILD_ROOT}%{_libdir}/libTAU.so
-=======
 mkdir ${RPM_BUILD_ROOT}%{_libdir}/IMP
 cp %{_libdir}/libTAU.so.1 ${RPM_BUILD_ROOT}%{_libdir}/IMP/
 
@@ -287,7 +278,6 @@
 %endif
 %endif
 
->>>>>>> 0bec8047
 # Don't distribute example application, dependency, or system
 pydir=${RPM_BUILD_ROOT}%{_libdir}/python2*/site-packages
 rm -rf ${RPM_BUILD_ROOT}/usr/bin/example \
@@ -308,10 +298,6 @@
 %doc /usr/share/doc/%{name}-%{version}
 /usr/share/IMP
 /usr/bin/*
-<<<<<<< HEAD
-%{_libdir}/libTAU.so.*
-=======
->>>>>>> 0bec8047
 %{_libdir}/libimp*.so.*
 %{_libdir}/libRMF*.so
 %{_libdir}/IMP
@@ -335,12 +321,6 @@
 /usr/include/IMP
 /usr/include/IMP.h
 /usr/include/RMF
-<<<<<<< HEAD
-%{_libdir}/libTAU.so
-%{_libdir}/libimp*.so
-
-%changelog
-=======
 %{_libdir}/libimp*.so
 
 %changelog
@@ -350,7 +330,6 @@
 * Tue Dec 09 2014 Ben Webb <ben@salilab.org>   2.3.1-1
 - 2.3.1 release.
 
->>>>>>> 0bec8047
 * Fri Oct 24 2014 Ben Webb <ben@salilab.org>   2.3.0-1
 - 2.3.0 release.
 
