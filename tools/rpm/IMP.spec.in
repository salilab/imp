--- conflicted
+++ resolved
@@ -454,14 +454,10 @@
 %endif
 
 %changelog
-<<<<<<< HEAD
-* Thu May 25 2016 Ben Webb <ben@salilab.org>   2.6.2-1
-=======
 * Thu Apr 13 2017 Ben Webb <ben@salilab.org>   2.7.0-1
 - 2.7.0 release.
 
 * Wed May 25 2016 Ben Webb <ben@salilab.org>   2.6.2-1
->>>>>>> 82adf162
 - 2.6.2 release.
 
 * Thu Apr 14 2016 Ben Webb <ben@salilab.org>   2.6.1-1
