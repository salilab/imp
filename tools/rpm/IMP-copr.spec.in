--- conflicted
+++ resolved
@@ -533,12 +533,9 @@
 %endif
 
 %changelog
-<<<<<<< HEAD
-=======
 * Thu Jun 13 2024 Ben Webb <ben@salilab.org>   2.21.0-1
 - 2.21.0 release.
 
->>>>>>> 6c1d0d6d
 * Thu Apr 04 2024 Ben Webb <ben@salilab.org>   2.20.2-1
 - 2.20.2 release.
 
