#!/usr/bin/make -f
# -*- makefile -*-

# Uncomment this to turn on verbose mode.
#export DH_VERBOSE=1

# Don't use Debian-provided flags for now; they slow down the build
CFLAGS :=
CXXFLAGS :=
LDFLAGS :=

%:
	dh $@ 

override_dh_auto_configure:
	mkdir build
	# Get libTAU (for cnmultifit) and put in search path
	cd build && wget http://integrativemodeling.org/libTAU/libTAU-1.0.0.zip
	cd build && echo "861614ac6c03f82c1ee17ccb66caf975a051dc0b libTAU-1.0.0.zip" | sha1sum -c --quiet
	cd build && unzip libTAU-1.0.0.zip && mv libTAU-1.0.0/include libTAU
	cd build/libTAU-1.0.0/lib/Fedora17.x86_64 && ln -sf libTAU.so.1 libTAU.so
	cd build && cmake .. -DCMAKE_BUILD_TYPE=Release \
	        -DCMAKE_INSTALL_PYTHONDIR=/usr/lib/python2.7/dist-packages \
	        -DCMAKE_INCLUDE_PATH=`pwd` \
	        -DCMAKE_LIBRARY_PATH=`pwd`/libTAU-1.0.0/lib/Fedora17.x86_64 \
                -DCMAKE_INSTALL_PREFIX=/usr \
                -DCMAKE_INSTALL_DOCDIR=/usr/share/doc/imp \
                -DIMP_DISABLED_MODULES=scratch

override_dh_auto_build:
	mkdir build/logs
	cd build && ../tools/nightly-tests/build_all.py --run-tests=fast --outdir=logs --summary=logs/summary.pck "make -k"

override_dh_install:
	$(MAKE) -C build DESTDIR=$(CURDIR)/debian/tmp install
	# Install Python 3 extension modules
	cd build \
	   && py2_ver=`python2 -c "import sys; print('%d.%d' % sys.version_info[:2])"` \
	   && py3_ver=`python3 -c "import sys; print('%d.%d' % sys.version_info[:2])"` \
	   && unamem=`uname -m` \
	   && py3_lib=`echo /usr/lib/$${unamem}-*/libpython3*.so` \
	   && py3_inc=/usr/include/python$${py3_ver} \
	   && cmake .. \
	    -DCMAKE_INSTALL_PYTHONDIR=/usr/lib/python$${py3_ver}/dist-packages \
	    -DSWIG_PYTHON_LIBRARIES=$${py3_lib} \
	    -DPYTHON_INCLUDE_DIRS=$${py3_inc} \
	    -DPYTHON_INCLUDE_PATH=$${py3_inc} -DPYTHON_LIBRARIES=$${py3_lib} \
	   && $(MAKE) DESTDIR=$(CURDIR)/debian/tmp install
	# Bundle libTAU so users don't have to get it separately
<<<<<<< HEAD
	cp build/libTAU-1.0.0/lib/Fedora17.x86_64/libTAU.so.1 debian/tmp/usr/lib/*/
	(cd debian/tmp/usr/lib/*/ && ln -sf libTAU.so.1 libTAU.so)
	mkdir debian/tmp/usr/lib/python2.7
	mv debian/tmp/usr/lib/*/python2.7/site-packages debian/tmp/usr/lib/python2.7/dist-packages
	rmdir debian/tmp/usr/lib/*/python2.7
=======
	cp build/libTAU-1.0.0/lib/Fedora17.x86_64/libTAU.so.1 debian/tmp/usr/lib/*linux*/
	(cd debian/tmp/usr/lib/*linux*/ && ln -sf libTAU.so.1 libTAU.so)
	# Replace Python 3 .py files with symlinks to Python 2 files
	# (since they are the same)
	(cd debian/tmp/usr/lib/python3* \
	 && find dist-packages -name '*.py' \
	      -exec ln -sf $(CURDIR)/debian/tmp/usr/lib/python2.7/\{\} \{\} \; \
	 && symlinks -rc .)
>>>>>>> 0bec8047
	# Don't distribute example application, dependency, or system
	rm -rf debian/tmp/usr/bin/example \
	       debian/tmp/usr/lib/*/libimp_example_system* \
	       debian/tmp/usr/lib/*/libexample* \
	       debian/tmp/usr/include/example* \
	       debian/tmp/usr/lib/python*/IMP/example_system_local \
	       debian/tmp/usr/lib/python*/_IMP_example_system_local.so
	dh_install --list-missing

override_dh_compress:
	# Don't compress example files, since then they won't work!
	dh_compress -Xexamples<|MERGE_RESOLUTION|>--- conflicted
+++ resolved
@@ -47,13 +47,6 @@
 	    -DPYTHON_INCLUDE_PATH=$${py3_inc} -DPYTHON_LIBRARIES=$${py3_lib} \
 	   && $(MAKE) DESTDIR=$(CURDIR)/debian/tmp install
 	# Bundle libTAU so users don't have to get it separately
-<<<<<<< HEAD
-	cp build/libTAU-1.0.0/lib/Fedora17.x86_64/libTAU.so.1 debian/tmp/usr/lib/*/
-	(cd debian/tmp/usr/lib/*/ && ln -sf libTAU.so.1 libTAU.so)
-	mkdir debian/tmp/usr/lib/python2.7
-	mv debian/tmp/usr/lib/*/python2.7/site-packages debian/tmp/usr/lib/python2.7/dist-packages
-	rmdir debian/tmp/usr/lib/*/python2.7
-=======
 	cp build/libTAU-1.0.0/lib/Fedora17.x86_64/libTAU.so.1 debian/tmp/usr/lib/*linux*/
 	(cd debian/tmp/usr/lib/*linux*/ && ln -sf libTAU.so.1 libTAU.so)
 	# Replace Python 3 .py files with symlinks to Python 2 files
@@ -62,7 +55,6 @@
 	 && find dist-packages -name '*.py' \
 	      -exec ln -sf $(CURDIR)/debian/tmp/usr/lib/python2.7/\{\} \{\} \; \
 	 && symlinks -rc .)
->>>>>>> 0bec8047
 	# Don't distribute example application, dependency, or system
 	rm -rf debian/tmp/usr/bin/example \
 	       debian/tmp/usr/lib/*/libimp_example_system* \
