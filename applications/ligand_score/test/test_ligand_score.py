--- conflicted
+++ resolved
@@ -8,22 +8,6 @@
 
 class Tests(IMP.test.ApplicationTestCase):
 
-<<<<<<< HEAD
-    def test_rank_score(self):
-        """Simple test of ligand score application with RankScore (default)"""
-        p = self.run_application('ligand_score',
-                   [self.get_input_file_name('1d3d-protein.pdb'),
-                    self.get_input_file_name('1d3d-ligands.mol2')])
-        self.check_output(p, 8.39, 6.54)
-
-    def test_pose_score(self):
-        """Simple test of ligand score application with PoseScore"""
-        p = self.run_application('ligand_score',
-               [self.get_input_file_name('1d3d-protein.pdb'),
-                self.get_input_file_name('1d3d-ligands.mol2'),
-                IMP.atom.get_data_path('protein_ligand_pose_score.lib')])
-        self.check_output(p, -27.78, -31.58)
-=======
     def get_inputs(self):
         return [self.get_input_file_name('1d3d-protein.pdb'),
                 self.get_input_file_name('1d3d-ligands.mol2')]
@@ -48,7 +32,6 @@
             p = self.run_application('ligand_score', inputs)
             out, err = p.communicate()
             self.assertNotEqual(p.wait(), 0)
->>>>>>> 5b4047c7
 
     def check_output(self, p, val1, val2):
         out, err = p.communicate()
