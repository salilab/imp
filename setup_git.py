--- conflicted
+++ resolved
@@ -39,14 +39,11 @@
 cmd = subprocess.Popen(["git", "rev-parse", "--abbrev-ref", "HEAD"],
                            stdout = subprocess.PIPE)
 branch = cmd.stdout.read()
-<<<<<<< HEAD
-=======
 if branch[-1] == "\n":
     branch = branch[:-1]
 
 if not options.module and branch != "develop":
     os.system("git checkout develop")
->>>>>>> c93138f8
 
 imp_root = os.path.split(sys.argv[0])[0]
 
@@ -76,50 +73,6 @@
 elif branches.find("develop") == -1 or branches.find("master") == -1:
     print "Git imp not set up as the repository does not have both a master and a develop branch."
 else:
-<<<<<<< HEAD
-    os.system("git checkout master")
-    os.system("git checkout develop")
-    cmd = subprocess.Popen(["git", "flow", "init"], stdin=subprocess.PIPE,
-                           stdout = subprocess.PIPE,
-                           stderr = subprocess.PIPE)
-    cmd.stdin.write("\n\n\n\n\n\n\n")
-    err = cmd.stderr.read()
-    if len(err) > 0:
-        print >> sys.stderr, "No git flow found. If you are a developer, you should install it and rerun this script. Error:"
-        print >> sys.stderr, err
-
-print "Setting the default push to nothing, so you must specify what to push each time"
-os.system("git config push.default nothing")
-print "Setting up nice colors"
-os.system("git config color.ui true")
-os.system("git config color.branch true")
-os.system("git config color.diff true")
-os.system("git config color.status true")
-os.system("git config color.branch.current yellow reverse")
-os.system("git config color.branch.local yellow")
-os.system("git config color.branch.remote green")
-os.system("git config color.diff.meta \"yellow bold\"")
-os.system("git config color.diff.frag \"magenta bold\"")
-os.system("git config color.diff.old red")
-os.system("git config color.diff.new cyan")
-os.system("git config color.status.added yellow")
-os.system("git config color.status.changed green")
-os.system("git config color.status.untracked cyan")
-print "Telling git to clean up whitespace"
-os.system("git config core.whitespace \"fix,-indent-with-non-tab,trailing-space,cr-at-eol\"")
-
-print "Telling git to rebase by default on pull"
-os.system("git config branch.autosetuprebase always")
-os.system("git config branch.develop.rebase true")
-os.system("git config branch.master.rebase true")
-
-print "Setting up commit message"
-os.system("git config --global commit.template tools/git/commit_message.txt")
-
-if not module:
-    # anyone who is confused by branches should be on master
-    os.system("git checkout "+branch)
-=======
     if options.module:
         os.system(os.path.join(imp_root, "tools", "git", "gitflow", "git-imp") + " init")
     else:
@@ -164,18 +117,13 @@
 if not options.module :
     if branch != "develop":
         os.system("git checkout "+branch)
->>>>>>> c93138f8
 else:
     # make sure VERSION is ignored
     path = os.path.join(".git", "info", "exclude")
     ignored = open(path, "r").readlines()
     if not "VERSION" in ignored:
         ignored.append("VERSION")
-<<<<<<< HEAD
-        open(path, "w").writelines(ignored)
-=======
         open(path, "w").writelines(ignored)
 
 #make sure version is updated
-os.system(os.path.join(".", ".git", "hooks", "post-commit"))
->>>>>>> c93138f8
+os.system(os.path.join(".", ".git", "hooks", "post-commit"))