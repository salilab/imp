--- conflicted
+++ resolved
@@ -1,56 +1,6 @@
 #! /usr/bin/env python
-<<<<<<< HEAD
-import sys
-import os.path
-import subprocess
-import glob
-from optparse import OptionParser
-
-
-opt = OptionParser()
-opt.add_option("-m", "--module",
-               action="store_true", dest="module", default=False,
-                  help="Set things up for a module [default]")
-opt.add_option("-g", "--global",
-               action="store_true", dest="glob", default=False,
-                  help="Set global git settings instead of repo settings [default]")
-
-(options, args) = opt.parse_args()
-
-os.system("git submodule init")
-os.system("git submodule update")
-
-if options.glob:
-    git_config = "git config --global --replace-all"
-else:
-    git_config = "git config --replace-all"
-
-    if not os.path.exists(".git"):
-        print >> sys.stderr, "Script must be run from a git root directory"
-        exit(1)
-
-if not options.module and not os.path.exists("modules"):
-    print >> sys.stderr, "Script must be run from a IMP git directory"
-    exit(1)
-
-if options.module and not os.path.exists("include"):
-    print >> sys.stderr, "Module must have an include directory"
-    exit(1)
-
-cmd = subprocess.Popen(["git", "rev-parse", "--abbrev-ref", "HEAD"],
-                           stdout = subprocess.PIPE)
-branch = cmd.stdout.read()
-if branch[-1] == "\n":
-    branch = branch[:-1]
-
-imp_root = os.path.split(sys.argv[0])[0]
-
-if options.module:
-    print "imp root is", imp_root
-=======
 """Update submodules and then call the main setup_git.py. This should be
 copied to the main directory of your project and named setup_git.py."""
->>>>>>> 9a8a6370
 
 import os
 import os.path
