/**
 *  \file FFTFitting.cpp
 *  \brief FFT based fitting
 *
 *  Copyright 2007-2017 IMP Inventors. All rights reserved.
 *
 */
#include <IMP/multifit/fft_based_rigid_fitting.h>
#include <IMP/multifit/internal/fft_fitting_utils.h>
#include <IMP/constants.h>
#include <IMP/atom/pdb.h>
#include <IMP/log.h>
#include <IMP/algebra/geometric_alignment.h>
#include <algorithm>
#include <boost/bind.hpp>
#include <boost/lexical_cast.hpp>
#include <boost/format.hpp>
#include <boost/algorithm/string.hpp>

IMPMULTIFIT_BEGIN_NAMESPACE

namespace {

internal::EulerAnglesList parse_angles_file(const std::string &filename) {
  internal::EulerAnglesList output;
  std::ifstream afile(filename.c_str());
  if (!afile.is_open()) {
    IMP_THROW("problem opening angles file" << filename, IOException);
  }
  std::string line;
  while (!afile.eof()) {
    getline(afile, line);
    if (line.size() > 0) {
      std::vector<std::string> ls;
      boost::split(ls, line, boost::is_any_of("|"));
      if (ls.size() != 3) {
        IMP_THROW("Format error, the line should read psi|theta|phi",
                  ValueException);
      } else {
        internal::EulerAngles rec(
            boost::lexical_cast<double>(ls[0]) * PI / 180.,
            boost::lexical_cast<double>(ls[1]) * PI / 180.,
            boost::lexical_cast<double>(ls[2]) * PI / 180.);
        output.push_back(rec);
      }
    }
  }
  return output;
}

// clang doesn't see that these functions are used
IMP_CLANG_PRAGMA(diagnostic push)
IMP_CLANG_PRAGMA(diagnostic ignored "-Wunused-function")
bool cmp_fit_scores_min(FittingSolutionRecord a, FittingSolutionRecord b) {
  return a.get_fitting_score() > b.get_fitting_score();
}

bool cmp_rot_scores_min(internal::RotScore a, internal::RotScore b) {
  return a.score_ > b.score_;
}
IMP_CLANG_PRAGMA(diagnostic pop)

}  // anonymous namespace

void FFTFitting::copy_density_data(em::DensityMap *dmap, double *data_array) {
  for (long i = 0; i < dmap->get_number_of_voxels(); i++) {
    data_array[i] = dmap->get_value(i);
  }
}

void FFTFitting::pad_resolution_map() {
  // add padding for FFT
  fftw_zero_padding_extent_[0] = ceil(nx_ * fftw_pad_factor_);
  fftw_zero_padding_extent_[1] = ceil(ny_ * fftw_pad_factor_);
  fftw_zero_padding_extent_[2] = ceil(nz_ * fftw_pad_factor_);
  // copy margin for fast convolution
  // add half of the convolution kernel size to the padding
  for (int i = 0; i < 3; i++) {
    margin_ignored_in_conv_[i] = fftw_zero_padding_extent_[i];
    fftw_zero_padding_extent_[i] += (filtered_kernel_ext_ - 1) / 2;
  }

  // pad the map accordingly
  Pointer<em::DensityMap> padded_low_res = low_map_->pad_margin(
      fftw_zero_padding_extent_[0], fftw_zero_padding_extent_[1],
      fftw_zero_padding_extent_[2]);
  padded_low_res->set_was_used(true);

  nx_ = padded_low_res->get_header()->get_nx();
  ny_ = padded_low_res->get_header()->get_ny();
  nz_ = padded_low_res->get_header()->get_nz();
  origx_ = padded_low_res->get_origin()[0];
  origy_ = padded_low_res->get_origin()[1];
  origz_ = padded_low_res->get_origin()[2];
  nvox_ = nx_ * ny_ * nz_;
  // set FFTW grid sizes
  fftw_nvox_r2c_ = nz_ * ny_ * (2 * (nx_ / 2 + 1));
  fftw_nvox_c2r_ = nz_ * ny_ * (nx_ / 2 + 1);
  low_map_data_.resize(nvox_);
  copy_density_data(padded_low_res, low_map_data_);
  low_map_ = padded_low_res;
}

void FFTFitting::prepare_kernels() {
  double sigma1d = resolution_ / (2.0 * spacing_ * sqrt(3.0));
  unsigned ext_ga_save;
  boost::scoped_array<double> phi_ga_save, phi_fx_save;
  double sigma_factor = 0;
  // create Gaussian kernels, modify sigma factor arguments as necessary
  em::Kernel3D g1 = em::create_3d_gaussian(sigma1d, 3.0);
  em::Kernel3D g2 = em::create_3d_gaussian(sigma1d, 5.0);

  gauss_kernel_.reset(new double[g1.get_size()]);
  for (int i = 0; i < g1.get_size(); i++) {
    gauss_kernel_[i] = g1.get_data()[i];
  }
  gauss_kernel_nvox_ = g1.get_size();
  gauss_kernel_ext_ = g1.get_extent();

  phi_ga_save.reset(new double[g2.get_size()]);
  for (int i = 0; i < g2.get_size(); i++) {
    phi_ga_save[i] = g2.get_data()[i];
  }
  ext_ga_save = g2.get_extent();

  // create filter kernel (e.g. Laplacian) and indicate sigma factor
  switch (corr_mode_) {
    case 0:
      //    filtered_kernel_nvox_=1;
      kernel_filter_ext_ = 1;
      kernel_filter_.reset(new double[1]);
      kernel_filter_[0] = 1;
      sigma_factor = 3.0;
      break;
    case 1:
      em::Kernel3D l = em::create_3d_laplacian();
      kernel_filter_.reset(new double[l.get_size()]);
      for (int i = 0; i < l.get_size(); i++) {
        kernel_filter_[i] = l.get_data()[i];
      }
      kernel_filter_ext_ = l.get_extent();
      sigma_factor = 4.0;
      break;
  }

  // create convolved filter
  phi_fx_save.reset(internal::convolve_array(
      phi_ga_save.get(), ext_ga_save, ext_ga_save, ext_ga_save,
      kernel_filter_.get(), kernel_filter_ext_));
  em::Kernel3D k =
      em::get_truncated(phi_fx_save.get(), ext_ga_save, sigma1d, sigma_factor);
  filtered_kernel_.reset(new double[k.get_size()]);
  filtered_kernel_ext_ = k.get_extent();
  for (int jj = 0; jj < k.get_size(); jj++)
    filtered_kernel_[jj] = k.get_data()[jj];
}

em::DensityMap *FFTFitting::crop_margin(em::DensityMap *in_map) {
  int in_nx = in_map->get_header()->get_nx();
  int in_ny = in_map->get_header()->get_ny();
  int in_nz = in_map->get_header()->get_nz();
  em::emreal *in_data = in_map->get_data();
  int minx, miny, minz, maxx, maxy, maxz;
  minx = in_nx - 1;
  miny = in_ny - 1;
  minz = in_nz - 1;
  maxx = 0;
  maxy = 0;
  maxz = 0;
  long ret_ind, in_ind;
  for (int iz = 0; iz < in_nz; iz++)
    for (int iy = 0; iy < in_ny; iy++)
      for (int ix = 0; ix < in_nx; ix++) {
        if (in_data[ret_ind = iz * in_ny * in_nx + iy * in_nx + ix] > 0) {
          if (ix <= minx) minx = ix;
          if (ix >= maxx) maxx = ix;
          if (iy <= miny) miny = iy;
          if (iy >= maxy) maxy = iy;
          if (iz <= minz) minz = iz;
          if (iz >= maxz) maxz = iz;
        }
      }
  int margin[6];
  margin[0] = minx;
  margin[1] = in_nx - maxx - 1;
  margin[2] = miny;
  margin[3] = in_ny - maxy - 1;
  margin[4] = minz;
  margin[5] = in_nz - maxz - 1;
  // compute new grid size
  int ret_nx = in_nx - (margin[0] + margin[1]);
  int ret_ny = in_ny - (margin[2] + margin[3]);
  int ret_nz = in_nz - (margin[4] + margin[5]);
  // make extent odd
  if (2 * (ret_nx / 2) == ret_nx) {
    ret_nx++;
    if (margin[0] > 0) margin[0]--;
  }
  if (2 * (ret_ny / 2) == ret_ny) {
    ret_ny++;
    if (margin[2] > 0) margin[2]--;
  }
  if (2 * (ret_nz / 2) == ret_nz) {
    ret_nz++;
    if (margin[4] > 0) margin[4]--;
  }
  em::DensityMap *ret = em::create_density_map(
      ret_nx, ret_ny, ret_nz, in_map->get_header()->get_spacing());
  ret->set_was_used(true);
  ret->set_origin(in_map->get_origin() +
                  in_map->get_spacing() *
                      algebra::Vector3D(margin[0], margin[2], margin[4]));
  // copy data
  em::emreal *ret_data = ret->get_data();
  for (int iz = margin[4]; iz < in_nz - margin[5]; iz++)
    for (int iy = margin[2]; iy < in_ny - margin[3]; iy++)
      for (int ix = margin[0]; ix < in_nx - margin[1]; ix++) {
        ret_ind = (iz - margin[4]) * ret_ny * ret_nx +
                  (iy - margin[2]) * ret_nx + (ix - margin[0]);
        in_ind = iz * in_nx * in_ny + iy * in_nx + ix;
        ret_data[ret_ind] = in_data[in_ind];
      }
  return ret;
}
FFTFittingOutput *FFTFitting::do_global_fitting(
    em::DensityMap *dmap, double density_threshold, atom::Hierarchy mol2fit,
    double angle_sampling_interval_rad, int num_fits_to_report,
    double max_clustering_translation, double max_clustering_angle,
    bool cluster_fits, int num_angle_per_voxel,
    const std::string &angles_filename) {
  algebra::BoundingBox3D bb = em::get_bounding_box(dmap);
  algebra::Vector3D b1, b2;
  b1 = bb.get_corner(0);
  b2 = bb.get_corner(1);
  double max_trans = std::max(1.2 * (b2[0] - b1[0]), 1.2 * (b2[1] - b1[1]));
  max_trans = std::max(max_trans, 1.2 * (b2[2] - b2[2]));
  return do_local_fitting(
      dmap, density_threshold, mol2fit, angle_sampling_interval_rad, IMP::PI,
      max_trans, num_fits_to_report, cluster_fits, num_angle_per_voxel,
      max_clustering_translation, max_clustering_angle, angles_filename);
}
FFTFittingOutput *FFTFitting::do_local_fitting(
    em::DensityMap *dmap, double density_threshold, atom::Hierarchy mol2fit,
    double angle_sampling_interval_rad, double max_angle_sampling_rad,
    double max_translation, int num_fits_to_report, bool cluster_fits,
    int num_angle_per_voxel, double max_clustering_translation,
    double max_clustering_rotation, const std::string &angles_filename) {
  num_angle_per_voxel_ = num_angle_per_voxel;
  multifit::internal::EulerAnglesList rots_all;
  if (angles_filename != "") {
    rots_all = parse_angles_file(angles_filename);
  } else {
    rots_all =
        internal::get_uniformly_sampled_rotations(angle_sampling_interval_rad);
  }
  IMP_LOG_TERSE("all rots size:" << rots_all.size() << std::endl);
  // now remove rotations if required
  multifit::internal::EulerAnglesList rots;
  for (unsigned int i = 0; i < rots_all.size(); i++) {
    if (((rots_all[i].psi <= max_angle_sampling_rad) ||
         (rots_all[i].psi >= (2 * PI - max_angle_sampling_rad))) &&
        ((rots_all[i].theta <= max_angle_sampling_rad) ||
         (rots_all[i].theta >= (PI - max_angle_sampling_rad))) &&
        ((rots_all[i].phi <= max_angle_sampling_rad) ||
         (rots_all[i].phi >= (2 * PI - max_angle_sampling_rad)))) {
      //      std::cout<<"ACCEPTED"<<std::endl;
      rots.push_back(rots_all[i]);
    }
  }
  IMP_LOG_TERSE("number of rotations:" << rots.size() << std::endl);
  resolution_ = dmap->get_header()->get_resolution();
  rots_ = rots;
  num_fits_reported_ = num_fits_to_report;

  //----------- TODO FIX THAT, should be in the parameters
  low_cutoff_ = density_threshold;
  if (resolution_ >= 10)
    corr_mode_ = 1;  // 1-laplacian
  else
    corr_mode_ = 0;
  // TODO - do not use lap
  //  corr_mode_=0;
  if (corr_mode_ == 0)
    fftw_pad_factor_ = 0.1;
  else
    fftw_pad_factor_ = 0.2;
  //----------------------------
  orig_cen_ = core::get_centroid(core::XYZs(core::get_leaves(mol2fit)));
  IMP_LOG_TERSE("orig_cen_:" << orig_cen_ << std::endl);
  // prepare low resolution map
  prepare_lowres_map(dmap);
  // prepare probe, the molecule is being centered
  prepare_probe(mol2fit);
  // prepare kernels
  prepare_kernels();
  // pad low res map for FFT
  pad_resolution_map();

  fftw_scale_ = 1.0 / (double)nvox_;
  nx_half_ = (nx_ - 1) / 2;
  ny_half_ = (ny_ - 1) / 2;
  nz_half_ = (nz_ - 1) / 2;
  map_cen_ = algebra::Vector3D(((nx_ - 1.0)/ 2.0) * spacing_ + origx_,
                               ((ny_ - 1.0)/ 2.0) * spacing_ + origy_,
                               ((nz_ - 1.0)/ 2.0) * spacing_ + origz_);

  prepare_poslist_flipped(low_map_);
  prepare_poslist(low_map_);

  sampled_map_data_.resize(fftw_nvox_r2c_);
  fftw_grid_lo_.resize(fftw_nvox_c2r_);
  fftw_grid_hi_.resize(fftw_nvox_c2r_);

  // create the sample map
  sampled_map_ = new em::SampledDensityMap(*(low_map_->get_header()));
  sampled_map_->set_was_used(true);
  ParticlesTemp mol_ps = core::get_leaves(orig_mol_);
  IMP_LOG_TERSE("Projecting probe structure to lattice \n");
  sampled_map_->reset_data();
  sampled_map_->project(core::get_leaves(orig_mol_), margin_ignored_in_conv_[0],
                        margin_ignored_in_conv_[1], margin_ignored_in_conv_[2],
                        map_cen_ - core::get_centroid(core::XYZs(mol_ps)));
  IMP_LOG_TERSE("Applying filters to target and probe maps\n");
  switch (corr_mode_) {
    case 0:
      low_map_->convolute_kernel(kernel_filter_.get(), kernel_filter_ext_);
      break;
    case 1:
      internal::relax_laplacian(low_map_, fftw_zero_padding_extent_, 5.);
      internal::convolve_kernel_inside_erode(low_map_, kernel_filter_.get(),
                                             kernel_filter_ext_);
      break;
  }
  sampled_map_->convolute_kernel(filtered_kernel_.get(), filtered_kernel_ext_);
  sampled_norm_ = sampled_map_->calcRMS();
  asmb_norm_ = low_map_->calcRMS();
  sampled_map_->multiply(1. / sampled_norm_);
  low_map_->multiply(1. / asmb_norm_);
  // create plan for low res map
  fftw_plan_forward_lo_ = fftw_plan_dft_r2c_3d(nz_, ny_, nx_, low_map_data_,
                                               fftw_grid_lo_, FFTW_MEASURE);
  copy_density_data(low_map_, low_map_data_);

  // do the actual fitting
  // init results hash
  fits_hash_.insert(fits_hash_.end(), nvox_, internal::RotScores());
  for (unsigned int m = 0; m < nvox_; m++) {
    std::make_heap(fits_hash_[m].begin(), fits_hash_[m].end(),
                   cmp_rot_scores_min);
  }
  fftw_execute(fftw_plan_forward_lo_.get());
  IMP_LOG_TERSE("Start FFT search for all rotations\n");
  // create all plans needed for fft
  // plan for FFT the molecule
  fftw_r_grid_mol_.resize(nx_ * ny_ * nz_);
  fftw_grid_hi_.resize(fftw_nvox_c2r_);
  fftw_plan_forward_hi_ = fftw_plan_dft_r2c_3d(nz_, ny_, nx_, fftw_r_grid_mol_,
                                               fftw_grid_hi_, FFTW_MEASURE);
  // plan for IFFT (mol*EM)
  reversed_fftw_data_.resize(fftw_nvox_r2c_);
  fftw_plan_reverse_hi_ = fftw_plan_dft_c2r_3d(
      nz_, ny_, nx_, fftw_grid_hi_, reversed_fftw_data_, FFTW_MEASURE);
  IMP_LOG_TERSE("number of rots_:" << rots_.size() << std::endl);
  IMP::set_progress_display("searching rotations", rots_.size());
  for (unsigned int kk = 0; kk < rots_.size(); kk++) {
    fftw_translational_search(rots_[kk], kk);
    IMP::add_to_progress_display();
  }
  // clear grids
  fftw_grid_lo_.release();
  fftw_grid_hi_.release();
  // detect the best fits
  IMP_LOG_TERSE("going to detect top fits" << std::endl);
  best_fits_ =
      detect_top_fits(fits_hash_, cluster_fits, max_translation,
                      max_clustering_translation, max_clustering_rotation);
  IMP_LOG_TERSE("END detect top fits" << std::endl);
  if (best_fits_.size() == 0) {
    IMP_LOG_TERSE("No fits found" << std::endl);
    // Return empty output
    IMP_NEW(FFTFittingOutput, ret, ());
    return ret.release();
  }
  // prepare output
  // normalize scores so that the highest one will be one.
  // unclear if we want to use that, might want to rescore by local CC
  for (unsigned int m = 0; m < nvox_; m++) {
    for (unsigned int jj = 0; jj < fits_hash_[m].size(); jj++) {
      fits_hash_[m][jj].score_ =
          fits_hash_[m][jj].score_ / best_fits_[0].get_fitting_score();
    }
  }
  // prepare output transformations, we need to apply the cen_trans
  multifit::FittingSolutionRecords final_fits;
  final_fits.resize(best_fits_.size());
  std::copy(best_fits_.begin(), best_fits_.end(), final_fits.begin());
  // keep the translated position of temp_ps
  core::XYZs temp_ps = core::XYZs(core::get_leaves(copy_mol_));
  algebra::Vector3Ds origs(temp_ps.size());
  for (unsigned int i = 0; i < temp_ps.size(); i++) {
    origs[i] = core::XYZ(temp_ps[i]).get_coordinates();
  }
  core::XYZs orig_ps = core::XYZs(core::get_leaves(orig_mol_copy_));
  for (unsigned int i = 0; i < best_fits_.size(); i++) {
    // rotate copy_mol_
    algebra::Vector3D angles =
        best_fits_[i].get_dock_transformation().get_translation();
    algebra::Vector3D translation =
        best_fits_[i].get_fit_transformation().get_translation();
    internal::rotate_mol(copy_mol_, angles[0], angles[1], angles[2]);
    internal::translate_mol(copy_mol_, translation + map_cen_);
    final_fits[i].set_fit_transformation(
        algebra::get_transformation_aligning_first_to_second(orig_ps, temp_ps));
    final_fits[i].set_envelope_penetration_score(
        algebra::get_distance(translation + map_cen_, orig_cen_));
    for (unsigned int i = 0; i < temp_ps.size(); i++) {
      temp_ps[i].set_coordinates(origs[i]);
    }
  }
  // move back protein to original position
  //(with respect to prepare_probe function)
  core::transform(orig_rb_, cen_trans_.get_inverse());

  IMP_NEW(FFTFittingOutput, ret, ());
  // prune out translations that are outside the requested box
  multifit::FittingSolutionRecords final_fits_pruned;
  // transform the molecule and check the centroid translation
  core::XYZs ps = core::XYZs(core::get_leaves(orig_mol_));
  algebra::Vector3D orig_cen = core::get_centroid(ps);
  for (unsigned int i = 0; i < final_fits.size(); i++) {
    core::transform(orig_rb_, final_fits[i].get_fit_transformation());
    final_fits_pruned.push_back(final_fits[i]);
    core::transform(orig_rb_,
                    final_fits[i].get_fit_transformation().get_inverse());
  }
  ret->best_fits_ = final_fits_pruned;
  ret->best_trans_per_rot_ = best_trans_per_rot_log_;
  return ret.release();
}

void FFTFitting::fftw_translational_search(
    const multifit::internal::EulerAngles &rot, int rot_ind) {
  // save original coordinates of the copy mol
  ParticlesTemp temp_ps = core::get_leaves(copy_mol_);
  algebra::Vector3Ds origs(temp_ps.size());
  for (unsigned int i = 0; i < temp_ps.size(); i++) {
    origs[i] = core::XYZ(temp_ps[i]).get_coordinates();
  }
  internal::rotate_mol(copy_mol_, rot.psi, rot.theta, rot.phi);
  ParticlesTemp mol_ps = core::get_leaves(orig_mol_);
  sampled_map_->reset_data(0.);
  sampled_map_->project(temp_ps, margin_ignored_in_conv_[0],
                        margin_ignored_in_conv_[1], margin_ignored_in_conv_[2],
                        map_cen_ - core::get_centroid(core::XYZs(mol_ps)));
  sampled_map_->convolute_kernel(filtered_kernel_.get(), filtered_kernel_ext_);
  sampled_map_->multiply(1. / (sampled_norm_ * nvox_));

  // FFT the molecule
  copy_density_data(sampled_map_, fftw_r_grid_mol_);
  fftw_execute(fftw_plan_forward_hi_.get());
  // IFFT(molxEM*)
  double save_b_re;
  for (unsigned int i = 0; i < fftw_nvox_c2r_; i++) {
    save_b_re = fftw_grid_hi_[i][0];
    fftw_grid_hi_[i][0] = (fftw_grid_lo_[i][0] * fftw_grid_hi_[i][0] +
                           fftw_grid_lo_[i][1] * fftw_grid_hi_[i][1]) *
                          fftw_scale_;
    fftw_grid_hi_[i][1] = (fftw_grid_lo_[i][0] * fftw_grid_hi_[i][1] -
                           fftw_grid_lo_[i][1] * save_b_re) *
                          fftw_scale_;
  }

<<<<<<< HEAD
  for (long jj = 0; jj < fftw_nvox_r2c_; jj++) reversed_fftw_data_[jj] = 0.;
=======
  for (unsigned long jj = 0; jj < fftw_nvox_r2c_; jj++) {
    reversed_fftw_data_[jj] = 0.;
  }
>>>>>>> 82adf162
  fftw_execute(fftw_plan_reverse_hi_.get());
  // update the highest score found so far for each grid translation,
  // and save corresponding rotation
  double curr_score;
  unsigned long pos_ind;
  // keep the best translation for logging
  int grid_ind[3] = {-1, -1, -1};
  double max_score = -INT_MAX;
  for (long i = 0; i < inside_num_flipped_; i++) {
    curr_score = (*(reversed_fftw_data_ + fft_scores_flipped_[i].ifft));
    pos_ind = fft_scores_flipped_[i].ireal;
    // get the minimum value
    fits_hash_[pos_ind].push_back(internal::RotScore(rot_ind, curr_score));
    std::push_heap(fits_hash_[pos_ind].begin(), fits_hash_[pos_ind].end(),
                   cmp_rot_scores_min);
    // sort and remove the one with the lowest score
    if (fits_hash_[pos_ind].size() >
        static_cast<unsigned int>(num_angle_per_voxel_)) {
      std::pop_heap(fits_hash_[pos_ind].begin(), fits_hash_[pos_ind].end(),
                    cmp_rot_scores_min);
      fits_hash_[pos_ind].pop_back();
    }

    if (curr_score > max_score) {
      grid_ind[0] = fft_scores_flipped_[i].ix;
      grid_ind[1] = fft_scores_flipped_[i].iy;
      grid_ind[2] = fft_scores_flipped_[i].iz;
      max_score = curr_score;

      /*      std::cout<<"curr max "<< rot.psi*180/PI<< " "<<rot.theta*180/PI<<
        " "<<rot.phi*180/PI<< " "<<spacing_*nx_half_-spacing_*grid_ind[0]<<
        " "<< spacing_*ny_half_-spacing_*grid_ind[1]<<" "<<
        spacing_*nz_half_-spacing_*grid_ind[2] <<" "<< max_score << std::endl;*/
    }
  }
  FittingSolutionRecord rec;
  rec.set_fit_transformation(algebra::Transformation3D(
      algebra::get_identity_rotation_3d(),
      algebra::Vector3D(spacing_ * nx_half_ - spacing_ * grid_ind[0],
                        spacing_ * ny_half_ - spacing_ * grid_ind[1],
                        spacing_ * nz_half_ - spacing_ * grid_ind[2])));
  // we save there the rotation
  rec.set_dock_transformation(algebra::Transformation3D(
      algebra::get_identity_rotation_3d(),
      algebra::Vector3D(rot.psi, rot.theta, rot.phi)));
  rec.set_fitting_score(max_score);
  best_trans_per_rot_log_.push_back(rec);
  /*    std::cout<<"LLOG "<< rot.psi*180/PI<< " "<<rot.theta*180/PI<<
  " "<<rot.phi*180/PI<< " "<<spacing_*nx_half_-spacing_*grid_ind[0]<<
  " "<< spacing_*ny_half_-spacing_*grid_ind[1]<<" "<<
  spacing_*nz_half_-spacing_*grid_ind[2] <<" "<< max_score << std::endl;*/
  for (unsigned int i = 0; i < temp_ps.size(); i++) {
    core::XYZ(temp_ps[i]).set_coordinates(origs[i]);
  }
}

void FFTFitting::prepare_lowres_map(em::DensityMap *dmap) {
  IMP_LOG_TERSE("prepare low resolution map\n");
  // we copy the map because we are going to change it
  low_map_ = em::create_density_map(dmap);
  low_map_->set_was_used(true);
  // adjust spacing
  double cut_width;
  double new_width;

  spacing_ = dmap->get_spacing();
  /* if spacing is too wide adjust resolution */
  if (spacing_ > resolution_ * 0.7) {
    resolution_ = 2.0 * spacing_;
    IMP_LOG_TERSE("Target resolution adjusted to 2x voxel spacing "
                  << resolution_ << std::endl);
  }
  cut_width = resolution_ * 0.2;
  if (spacing_ < cut_width) {
    new_width = resolution_ * 0.25;
  } else
    new_width = spacing_;

  // interpolate if needed
  if (spacing_ < cut_width) {
    low_map_ = em::interpolate_map(low_map_, new_width);
    low_map_->set_was_used(true);
    spacing_ = new_width;
  }

  low_map_ = em::get_threshold_map(low_map_, low_cutoff_);
  low_map_->set_was_used(true);
  // crop non-zero density
  low_map_ = crop_margin(low_map_);
  low_map_->set_was_used(true);

  spacing_ = low_map_->get_spacing();
  origz_ = low_map_->get_origin()[2];
  origy_ = low_map_->get_origin()[1];
  origx_ = low_map_->get_origin()[0];
  nz_ = low_map_->get_header()->get_nz();
  ny_ = low_map_->get_header()->get_ny();
  nx_ = low_map_->get_header()->get_nx();
  nvox_ = nx_ * ny_ * nz_;
  low_map_->get_header_writable()->set_resolution(resolution_);
  low_map_data_.resize(nvox_);
  copy_density_data(low_map_, low_map_data_);
}

void FFTFitting::prepare_probe(atom::Hierarchy mol2fit) {

  algebra::Vector3D cen;
  IMP_LOG_TERSE("read protein\n");
  // read molecule to fit
  IMP_INTERNAL_CHECK(atom::get_leaves(mol2fit).size() > 0,
                     "No atoms to fit \n");
  orig_mol_ = mol2fit;
  orig_mol_copy_ = atom::create_clone(mol2fit);  // for final solutions
  orig_rb_ = core::RigidMember(atom::get_leaves(mol2fit)[0]).get_rigid_body();
  cen = core::get_centroid(core::XYZs(core::get_leaves(orig_mol_)));
  // center protein
  cen_trans_ =
      algebra::Transformation3D(algebra::get_identity_rotation_3d(), -cen);
  core::transform(orig_rb_, cen_trans_);
  copy_mol_ = atom::create_clone(mol2fit);
}

multifit::FittingSolutionRecords FFTFitting::detect_top_fits(
    const internal::RotScoresVec &ccr, bool cluster_fits,
    double max_translation, double max_clustering_trans,
    double max_clustering_rotation) {
  max_clustering_rotation = max_clustering_rotation * PI / 180.;
  IMP_LOG_TERSE("max translation: " << max_translation << std::endl);
  // Note: ccr has translations inverted due to definition
  // of Fourier correlation. We need to invert them back to the
  // actual displacements
  double smooth_filter[3][3][3] = {
      {{0.02777777777778, 0.02777777777778, 0.02777777777778},
       {0.02777777777778, 0.05555555555556, 0.02777777777778},
       {0.02777777777778, 0.02777777777778, 0.02777777777778}},
      {{0.02777777777778, 0.05555555555556, 0.02777777777778},
       {0.05555555555556, 0.11111111111111, 0.05555555555556},
       {0.02777777777778, 0.05555555555556, 0.02777777777778}},
      {{0.02777777777778, 0.02777777777778, 0.02777777777778},
       {0.02777777777778, 0.05555555555556, 0.02777777777778},
       {0.02777777777778, 0.02777777777778, 0.02777777777778}}};
  double peak_filter[3][3][3] = {{{-1, -1, -1}, {-1, -1, -1}, {-1, -1, -1}},
                                 {{-1, -1, -1}, {-1, 26, -1}, {-1, -1, -1}},
                                 {{-1, -1, -1}, {-1, -1, -1}, {-1, -1, -1}}};
  // save highest peaks
  multifit::FittingSolutionRecords max_peaks;
  /*  for (int i=0;i<num_fits_reported_;i++) {
    max_peaks[i].set_fitting_score(-99999.0);
  }
  */
  // search for the highest peaks (TODO - use heap)
  std::make_heap(max_peaks.begin(), max_peaks.end(), cmp_fit_scores_min);
  int wz, wy, wx;
  long wind;
  double curr_cc;
  //  std::cout<<"==============1===top"<<std::endl;
  for (unsigned long i = 0; i < inside_num_flipped_; i++) {
    wz = fft_scores_flipped_[i].iz;
    wy = fft_scores_flipped_[i].iy;
    wx = fft_scores_flipped_[i].ix;
    wind = wx + nx_ * (wy + ny_ * wz);
    for (unsigned jj = 0; jj < ccr[wind].size(); jj++) {
      curr_cc = ccr[wind][jj].score_;
      if (curr_cc < -999) continue;
      // create a new record and add to the heap
      multifit::FittingSolutionRecord new_rec;
      int euler_index = ccr[wind][jj].rot_ind_;
      new_rec.set_fitting_score(curr_cc);
      algebra::Vector3D vec =
          algebra::Vector3D(spacing_ * nx_half_ - spacing_ * wx,
                            spacing_ * ny_half_ - spacing_ * wy,
                            spacing_ * nz_half_ - spacing_ * wz);
      if (algebra::get_distance(vec + map_cen_, orig_cen_) > max_translation)
        continue;
      new_rec.set_fit_transformation(
          algebra::Transformation3D(algebra::get_identity_rotation_3d(), vec));

      new_rec.set_dock_transformation(algebra::Transformation3D(
          algebra::get_identity_rotation_3d(),
          algebra::Vector3D(rots_[euler_index].psi, rots_[euler_index].theta,
                            rots_[euler_index].phi)));
      /*std::cout<<"adding peak: ";
      new_rec.show();
      std::cout<<std::endl;*/
      max_peaks.push_back(new_rec);
      std::push_heap(max_peaks.begin(), max_peaks.end(), cmp_fit_scores_min);
      if (max_peaks.size() > static_cast<unsigned int>(num_fits_reported_)) {
        while (max_peaks.size() >
               static_cast<unsigned int>(num_fits_reported_)) {
          IMP_INTERNAL_CHECK(max_peaks[0].get_fitting_score() <=
                                 max_peaks[1].get_fitting_score(),
                             "PROBLEM IN MAX_PEAKS");
          std::pop_heap(max_peaks.begin(), max_peaks.end(), cmp_fit_scores_min);
          max_peaks.pop_back();
        }
      }
    }
  }

  std::sort_heap(max_peaks.begin(), max_peaks.end(), cmp_fit_scores_min);
  // std::cout<<"==============2===top first score:"<<
  // max_peaks[0].get_fitting_score();
  // std::cout<<" "<<max_peaks[max_peaks.size()-1].get_fitting_score()<<
  // std::endl;
  int peak_count = 0;
  multifit::FittingSolutionRecords found_peak(num_fits_reported_);
  if (cluster_fits) {
    IMP_LOG_TERSE("going to cluster fits" << std::endl);
    // create a smoothed peak map
    Pointer<em::DensityMap> gpeak =
        em::create_density_map(nx_ + 2, ny_ + 2, nz_ + 2, spacing_);
    gpeak->set_was_used(true);
    gpeak->reset_data(0.);
    em::emreal *gpeak_data = gpeak->get_data();
    long box_ind;
    for (unsigned long i = 0; i < inside_num_flipped_; i++) {
      wz = fft_scores_flipped_[i].iz;
      wy = fft_scores_flipped_[i].iy;
      wx = fft_scores_flipped_[i].ix;
      wind = wx + nx_ * (wy + ny_ * wz);
      // get maximum score for wind voxel
      curr_cc = -9999;
      for (unsigned jj = 0; jj < ccr[wind].size(); jj++) {
        if (ccr[wind][jj].score_ > curr_cc) {
          curr_cc = ccr[wind][jj].score_;
        }
      }
      if (curr_cc > -9999.)
        for (int zz = -1; zz < 2; zz++)
          for (int yy = -1; yy < 2; yy++)
            for (int xx = -1; xx < 2; xx++) {
              box_ind = (wx + xx + 1) +
                        (nx_ + 2) * ((wy + yy + 1) + (ny_ + 2) * (wz + zz + 1));
              gpeak_data[box_ind] +=
                  smooth_filter[xx + 1][yy + 1][zz + 1] * curr_cc;
            }
    }
    Pointer<em::DensityMap> lpeak =
        em::create_density_map(nx_ + 2, ny_ + 2, nz_ + 2, spacing_);
    lpeak->set_was_used(true);
    lpeak->reset_data(0.);
    em::emreal *lpeak_data = lpeak->get_data();
    // laplacian gpeak
    //  std::cout<<"==============3===top"<<std::endl;
    for (unsigned long i = 0; i < inside_num_flipped_; i++) {
      wz = fft_scores_flipped_[i].iz;
      wy = fft_scores_flipped_[i].iy;
      wx = fft_scores_flipped_[i].ix;
      wind = (wx + 1) + (nx_ + 2) * ((wy + 1) + (ny_ + 2) * (wz + 1));
      for (int zz = -1; zz < 2; zz++)
        for (int yy = -1; yy < 2; yy++)
          for (int xx = -1; xx < 2; xx++) {
            box_ind = (wx + xx + 1) +
                      (nx_ + 2) * ((wy + yy + 1) + (ny_ + 2) * (wz + zz + 1));
            lpeak_data[wind] +=
                peak_filter[xx + 1][yy + 1][zz + 1] * gpeak_data[box_ind];
          }
    }
    // compute the maximum and sigma of the filter contrast.o
    double curr_msd = 0.0f;
    double filter_max = 0.0f;
    double curr_max;
    for (unsigned long i = 0; i < inside_num_flipped_; i++) {
      wz = fft_scores_flipped_[i].iz;
      wy = fft_scores_flipped_[i].iy;
      wx = fft_scores_flipped_[i].ix;
      wind = (wx + 1) + (nx_ + 2) * ((wy + 1) + (ny_ + 2) * (wz + 1));

      curr_max = 0.0f;
      for (int zz = -1; zz < 2; zz++)
        for (int yy = -1; yy < 2; yy++)
          for (int xx = -1; xx < 2; xx++) {
            box_ind = (wx + xx + 1) +
                      (nx_ + 2) * ((wy + yy + 1) + (ny_ + 2) * (wz + zz + 1));
            curr_max += lpeak_data[wind] - lpeak_data[box_ind];
          }
      curr_max /= 26.;
      if (curr_max > filter_max) filter_max = curr_max;
      curr_msd += curr_max * curr_max;
    }
    //  std::cout<<"==============4===top"<<std::endl;
    double filter_sig = sqrt(curr_msd / ((float)inside_num_flipped_));
    //  std::cout<<" Peak filter contrast: maximum "
    //           <<filter_max<<" sigma "<<filter_sig<<std::endl;
    // Eliminate redundant based on filter contrast distribution.
    // Limit the search to above the noise level
    //(2*filter_sig capped at 0.25 max)
    double search_cut = 2.0f * filter_sig;
    if (search_cut > filter_max * 0.25f) search_cut = filter_max * 0.25f;
    for (unsigned long i = 0; i < inside_num_flipped_; i++) {
      wz = fft_scores_flipped_[i].iz;
      wy = fft_scores_flipped_[i].iy;
      wx = fft_scores_flipped_[i].ix;
      wind = (wx + 1) + (nx_ + 2) * ((wy + 1) + (ny_ + 2) * (wz + 1));
      double curr_diff = 0.;
      for (int zz = -1; zz < 2; zz++)
        for (int yy = -1; yy < 2; yy++)
          for (int xx = -1; xx < 2; xx++) {
            box_ind = (wx + xx + 1) +
                      (nx_ + 2) * ((wy + yy + 1) + (ny_ + 2) * (wz + zz + 1));
            curr_diff += lpeak_data[wind] - lpeak_data[box_ind];
          }
      curr_diff /= 26.;
      if (curr_diff > search_cut) peak_count++;
    }
    //  std::cout<<"Contrast threshold: "<<search_cut
    //  <<", candidate peaks: "<< peak_count+num_fits_reported_ <<std::endl;
    found_peak = multifit::FittingSolutionRecords();
    peak_count = 0;
    for (unsigned long i = 0; i < inside_num_flipped_; i++) {
      wz = fft_scores_flipped_[i].iz;
      wy = fft_scores_flipped_[i].iy;
      wx = fft_scores_flipped_[i].ix;
      wind = (wx + 1) + (nx_ + 2) * ((wy + 1) + (ny_ + 2) * (wz + 1));
      double curr_diff = 0.0f;
      for (int zz = -1; zz < 2; zz++)
        for (int yy = -1; yy < 2; yy++)
          for (int xx = -1; xx < 2; xx++) {
            box_ind = (wx + xx + 1) +
                      (nx_ + 2) * ((wy + yy + 1) + (ny_ + 2) * (wz + zz + 1));
            curr_diff += lpeak_data[wind] - lpeak_data[box_ind];
          }
      curr_diff /= 26.;
      if (curr_diff > search_cut) {
        wind = (wx) + (nx_) * ((wy) + (ny_) * (wz));
        for (unsigned jj = 0; jj < ccr[wind].size(); jj++) {
          if (ccr[wind][jj].score_ > -999.) {
            int euler_index = ccr[wind][jj].rot_ind_;

            algebra::Vector3D peak_vec =
                algebra::Vector3D(spacing_ * nx_half_ - spacing_ * wx,
                                  spacing_ * ny_half_ - spacing_ * wy,
                                  spacing_ * nz_half_ - spacing_ * wz);
            if (algebra::get_distance(peak_vec + map_cen_, orig_cen_) >
                max_translation)
              continue;

            found_peak.push_back(FittingSolutionRecord());
            found_peak[peak_count].set_fitting_score(ccr[wind][jj].score_);
            found_peak[peak_count]
                .set_fit_transformation(algebra::Transformation3D(
                     algebra::get_identity_rotation_3d(), peak_vec));
            found_peak[peak_count]
                .set_dock_transformation(algebra::Transformation3D(
                     algebra::get_identity_rotation_3d(),
                     algebra::Vector3D(rots_[euler_index].psi,
                                       rots_[euler_index].theta,
                                       rots_[euler_index].phi)));
            peak_count++;
          }
        }
        float scale = 30.;
        //  std::cout<<"==============5===top"<<std::endl;
        if (found_peak.size() >
            scale * num_fits_reported_) {  // todo - make a parameter
          std::sort(found_peak.begin(), found_peak.end(), cmp_fit_scores_min);
          found_peak.erase(
              found_peak.begin() + num_fits_reported_ * scale * 0.9,
              found_peak.end());
          peak_count = found_peak.size();
        }
        //  std::cout<<"==============6===top"<<std::endl;
      }
    }
    // sort the found peaks
    std::sort(found_peak.begin(), found_peak.end(), cmp_fit_scores_min);

    IMP_LOG_TERSE("number of peak count in clustering: " << peak_count
                  << std::endl);
    lpeak = static_cast<em::DensityMap *>(nullptr);
    gpeak = static_cast<em::DensityMap *>(nullptr);
  }  // end cluster
  // add the num_fits_reported_ saved maximum scoring peaks
  IMP_LOG_TERSE("number of max peaks:" << max_peaks.size() << std::endl);
  IMP_LOG_TERSE("number of found peaks:" << found_peak.size() << std::endl);
  for (int i = 0;
       i < std::min(num_fits_reported_, static_cast<int>(max_peaks.size()));
       ++i) {
    found_peak.push_back(max_peaks[i]);
  }
  peak_count = found_peak.size();

  // Sort the extracted peaks as a function of CC
  std::sort(found_peak.begin(), found_peak.end(), cmp_fit_scores_min);
  /*
 for (int i=0;i<peak_count;i++)
   for (int j=i+1;j<peak_count;j++)
     if (found_peak[j].get_fitting_score()>found_peak[i].get_fitting_score()){
       multifit::FittingSolutionRecord temp = found_peak[i];
       found_peak[i]=found_peak[j];
       found_peak[j]=temp;
     }
 */
  int peak_count_all = peak_count;
  // Eliminate redundant peaks that have both similar
  // position and orientation
  double pos_diff;
  for (int i = 0; i < peak_count_all; i++) {
    if (found_peak[i].get_fitting_score() < -99.0) continue;
    algebra::Vector3D trans1 =
        found_peak[i].get_fit_transformation().get_translation();
    algebra::Rotation3D rot1 =
        found_peak[i].get_fit_transformation().get_rotation();
    for (int j = i + 1; j < peak_count_all; j++) {
      if (found_peak[j].get_fitting_score() < -99.0) continue;
      algebra::Vector3D trans2 =
          found_peak[j].get_fit_transformation().get_translation();
      algebra::Rotation3D rot2 =
          found_peak[j].get_fit_transformation().get_rotation();
      pos_diff = algebra::get_distance(trans1, trans2);
      /* sparsification by spatial resolution */
      //    if ((pos_diff<spacing_) &&
      //  (algebra::get_distance(rot1,rot2)<0.01)&&
      //  cluster_fits) {
      if ((pos_diff < max_clustering_trans) &&
          (algebra::get_distance(rot1, rot2) < max_clustering_rotation) &&
          cluster_fits) {
        found_peak[j].set_fitting_score(-99999.0);
      }
    }  // end j
  }    // end i

  /* remove marked redundant peaks */
  peak_count = 0;
  for (int i = 0; i < peak_count_all; i++) {
    if (found_peak[i].get_fitting_score() > -99.0) {
      found_peak[peak_count] = found_peak[i];
      peak_count++;
    }
  }
  IMP_LOG_TERSE("Found " << peak_count << " peaks" << std::endl);
  /* Adjust num_fits_reported_ if necessary. */
  if (peak_count < num_fits_reported_) {
    IMP_WARN("Found fewer peaks than requested \n");
    num_fits_reported_ = peak_count;
  }
  int output_count = std::min((int)num_fits_reported_, (int)found_peak.size());
  multifit::FittingSolutionRecords ret(output_count);
  for (int i = 0; i < output_count; i++) {
    ret[i] = found_peak[i];
    ret[i].set_fit_transformation(algebra::Transformation3D(
        algebra::get_identity_rotation_3d(),
        found_peak[i].get_fit_transformation().get_translation()));
  }
  return ret;
}

void FFTFitting::prepare_poslist_flipped(em::DensityMap *dmap) {
  Pointer<em::DensityMap> mask_inside2 = em::get_binarized_interior(dmap);
  em::emreal *mdata2 = mask_inside2->get_data();
  inside_num_flipped_ = 0;
  for (long i = 0; i < mask_inside2->get_number_of_voxels(); i++) {
    if (mdata2[i] > 0.9) {
      inside_num_flipped_ += 1;
    }
  }
  // flip mask
  Pointer<em::DensityMap> mask_inside3 =
      em::create_density_map(mask_inside2);
  mask_inside3->set_was_used(true);
  em::emreal *mdata3 = mask_inside3->get_data();
  mask_inside3->reset_data(0.);
  for (unsigned int iz = 0; iz < nz_; iz++)
    for (unsigned int iy = 0; iy < ny_; iy++)
      for (unsigned int ix = 0; ix < nx_; ix++) {
        long q = ix + (nx_) * (iy + ny_ * iz);
        long s =
            (nx_ - 1 - ix) + (nx_) * ((ny_ - 1 - iy) + ny_ * (nz_ - 1 - iz));
        mdata3[q] = mdata2[s];
      }
  mask_inside2 = static_cast<em::DensityMap *>(nullptr);
  fft_scores_flipped_.clear();
  fft_scores_flipped_.insert(fft_scores_.end(), inside_num_flipped_,
                             internal::FFTScore());

  // set position list
  int curr = 0;
  unsigned long wind, ind;
  int ix, iy, iz;
  for (unsigned int wz = 0; wz < nz_; wz++)
    for (unsigned int wy = 0; wy < ny_; wy++)
      for (unsigned int wx = 0; wx < nx_; wx++) {
        wind = wx + (nx_) * (wy + ny_ * wz);
        get_unwrapped_index(wx, wy, wz, ix, iy, iz);
        ind = ix + (nx_) * (iy + ny_ * iz);
        if (mdata3[ind] == 1) {
          fft_scores_flipped_[curr].ifft = wind;
          fft_scores_flipped_[curr].ireal = ind;
          fft_scores_flipped_[curr].ix = ix;
          fft_scores_flipped_[curr].iy = iy;
          fft_scores_flipped_[curr].iz = iz;
          curr++;
        }
      }
  mask_inside3 = static_cast<em::DensityMap *>(nullptr);
}
//! get the unwrapped index
/**
The convolution result is in a wrapped around order,
which indicates the translation to apply
Wrapped around: (0,1,2,.,N,-N,..-2, -1)

The function returns the index of the centroid
after applying the displacement indicated by
the convolution
 */
// Given indexes in wrapped order (result of FFTW), return
// the unwrapped indexes
/*
\param[in] wx wrapped index in X dimension
\param[in] wy wrapped index in Y dimension
\param[in] wz wrapped index in Z dimension
\param[out] x unwrapped index in X dimension
\param[out] y unwrapped index in Y dimension
\param[out] z unwrapped index in Z dimension
**/
void FFTFitting::get_unwrapped_index(int wx, int wy, int wz, int &x, int &y,
                                     int &z) {
  int x_shift = nx_half_ + 1;
  int y_shift = ny_half_ + 1;
  int z_shift = nz_half_ + 1;
  if (wx < x_shift)
    x = nx_half_ + wx;
  else
    x = wx - x_shift;
  if (wy < y_shift)
    y = ny_half_ + wy;
  else
    y = wy - y_shift;
  if (wz < z_shift)
    z = nz_half_ + wz;
  else
    z = wz - z_shift;
}

void FFTFitting::prepare_poslist(em::DensityMap *dmap) {
  Pointer<em::DensityMap> mask_inside2 = em::get_binarized_interior(dmap);
  em::emreal *mdata2 = mask_inside2->get_data();
  inside_num_ = 0;
  for (long i = 0; i < mask_inside2->get_number_of_voxels(); i++) {
    if (mdata2[i] > 0.9) {
      inside_num_ += 1;
    }
  }
  fft_scores_.clear();
  fft_scores_.insert(fft_scores_.end(), inside_num_, internal::FFTScore());

  // set position list
  unsigned int curr = 0;
  unsigned long wind, ind;
  int ix, iy, iz;
  for (unsigned int wz = 0; wz < nz_; wz++)
    for (unsigned int wy = 0; wy < ny_; wy++)
      for (unsigned int wx = 0; wx < nx_; wx++) {
        wind = wx + (nx_) * (wy + ny_ * wz);
        get_unwrapped_index(wx, wy, wz, ix, iy, iz);
        ind = ix + (nx_) * (iy + ny_ * iz);
        if (mdata2[ind] == 1) {
          IMP_INTERNAL_CHECK(curr < inside_num_,
                             "Curr index is out of range\n");
          fft_scores_[curr].ifft = wind;
          fft_scores_[curr].ireal = ind;
          fft_scores_[curr].ix = ix;
          fft_scores_[curr].iy = iy;
          fft_scores_[curr].iz = iz;
          curr++;
        }
      }
}

FittingSolutionRecords fft_based_rigid_fitting(atom::Hierarchy mol2fit,
                                               em::DensityMap *dmap,
                                               double density_threshold,
                                               double angle_sampling_interval) {
  int number_of_fits_to_report = 100;
  double max_clustering_translation = 5;
  double max_clustering_angle = 20;
  multifit::internal::EulerAnglesList rots =
      internal::get_uniformly_sampled_rotations(angle_sampling_interval);
  IMP_NEW(FFTFitting, ff, ());
  PointerMember<FFTFittingOutput> fits =
      ff->do_global_fitting(dmap, density_threshold, mol2fit,
                            angle_sampling_interval, number_of_fits_to_report,
                            max_clustering_translation, max_clustering_angle);
  return fits->best_fits_;
}
IMPMULTIFIT_END_NAMESPACE<|MERGE_RESOLUTION|>--- conflicted
+++ resolved
@@ -470,13 +470,9 @@
                           fftw_scale_;
   }
 
-<<<<<<< HEAD
-  for (long jj = 0; jj < fftw_nvox_r2c_; jj++) reversed_fftw_data_[jj] = 0.;
-=======
   for (unsigned long jj = 0; jj < fftw_nvox_r2c_; jj++) {
     reversed_fftw_data_[jj] = 0.;
   }
->>>>>>> 82adf162
   fftw_execute(fftw_plan_reverse_hi_.get());
   // update the highest score found so far for each grid translation,
   // and save corresponding rotation
