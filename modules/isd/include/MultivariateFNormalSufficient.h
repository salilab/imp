/**
 *  \file IMP/isd/MultivariateFNormalSufficient.h
 *  \brief Normal distribution of Function
 *
 *  Copyright 2007-2017 IMP Inventors. All rights reserved.
 */

#ifndef IMPISD_MULTIVARIATE_FNORMAL_SUFFICIENT_H
#define IMPISD_MULTIVARIATE_FNORMAL_SUFFICIENT_H

#include <IMP/isd/isd_config.h>
#include "internal/timer.h"
#include <IMP/macros.h>
#include <IMP/Model.h>
#include <IMP/constants.h>
#include <IMP/Object.h>
#include <math.h>
#include <IMP/algebra/eigen3/Eigen/Dense>
#include <IMP/algebra/eigen3/Eigen/Cholesky>
#include <IMP/isd/internal/cg_eigen.h>

IMPISD_BEGIN_NAMESPACE

// IMP_MVN_TIMER_NFUNCS is the number of functions used by the timer
#define IMP_MVN_TIMER_NFUNCS 11

//! MultivariateFNormalSufficient
/** Probability density function and -log(p) of multivariate normal
 * distribution of N M-variate observations.
 *
 * \f[ p(x_1,\cdots,x_N|\mu,F,\Sigma) =
 *  \left((2\pi\sigma^2)^M|\Sigma|\right)^{-N/2} J(F)
 *  \exp\left(-\frac{1}{2\sigma^2}
 *   \sum_{i=1}^N {}^t(F(\mu) - F(x_i))\Sigma^{-1}(F(\mu)-F(x_i))
 *      \right)
 *  \f]
 *  which is implemented as
 * \f[ p(x_1,\cdots,x_N|\mu,F,\Sigma) = ((2\pi\sigma^2)^M|\Sigma|)^{-N/2} J(F)
 *  \exp\left(-\frac{N}{2\sigma^2} {}^t\epsilon \Sigma^{-1} \epsilon\right)
 *  \exp\left(-\frac{1}{2\sigma^2} \text{tr}(W\Sigma^{-1})\right)
 *  \f]
 *  where
 *  \f[\epsilon = (F(\mu)- \overline{F(x)}) \quad
 *  \overline{F(x)} = \frac{1}{N} \sum_{i=1}^N F(x_i)\f]
 *  and
 *  \f[W=\sum_{i=1}^N(F(x_i)-\overline{F(x)}){}^t(F(x_i)-\overline{F(x)}) \f]
 *
 * \f$\sigma\f$ is a multiplicative scaling factor that factors out of the
 * \f$\Sigma\f$ covariance matrix. It is set to 1 by default and its intent is
 * to avoid inverting the \f$\Sigma\f$ matrix unless necessary.
 *
 * Set J(F) to 1 if you want the multivariate normal distribution.
 * The distribution is normalized with respect to the matrix variable X.
 * The Sufficient statistics are calculated at initialization.
 *
 *  Example: if F is the log function, the multivariate F-normal distribution
 *  is the multivariate lognormal distribution with mean \f$\mu\f$ and
 *  standard deviation \f$\Sigma\f$.
 *
 *  \note This is an implementation of the matrix normal distribution for F(X),
 *  where rows of F(X) are independent and homoscedastic (they represent
 *  repetitions of the same experiment), but columns might be correlated,
 *  though the provided matrix.
 *
 *  \note For now, F must be monotonically increasing, so that J(F) > 0. The
 *  program will not check for that. Uses a Cholesky (\f$LDL^T\f$)
 *  decomposition of \f$\Sigma\f$, which is recomputed when needed.
 *
 *  \note All observations must be given, so if you have missing data you might
 *  want to do some imputation on it first.
 *
 *  \note References:
 *  - Multivariate Likelihood:
 *  Box and Tiao, "Bayesian Inference in Statistical Analysis",
 *  Addison-Wesley publishing company, 1973, pp 423.
 *  - Factorization in terms of sufficient statistics:
 *  Daniel Fink, "A Compendium of Conjugate Priors", online, May 1997, p.40-41.
 *  - Matrix calculations for derivatives:
 *  Petersen and Pedersen, "The Matrix Cookbook", 2008, matrixcookbook.com
 *  - Useful reading on missing data (for the case of varying Nobs):
 *  Little and Rubin, "Statistical Analysis with Missing Data", 2nd ed, Wiley,
 *  2002, Chapters 6,7 and 11.
 *
 */

class IMPISDEXPORT MultivariateFNormalSufficient : public Object {

 private:
  IMP_Eigen::VectorXd FM_, Fbar_, epsilon_, Peps_;
  double JF_, lJF_, norm_, lnorm_;
  IMP_Eigen::MatrixXd P_, W_, Sigma_, FX_, PW_;
  int N_;  // number of repetitions
  int M_;  // number of variables
  // IMP_Eigen::LLT<IMP_Eigen::MatrixXd, IMP_Eigen::Upper> ldlt_;
  IMP_Eigen::LDLT<IMP_Eigen::MatrixXd, IMP_Eigen::Upper> ldlt_;
  // flags are true if the corresponding object is up to date.
  bool flag_FM_, flag_FX_, flag_Fbar_, flag_W_, flag_Sigma_, flag_epsilon_,
      flag_PW_, flag_P_, flag_ldlt_, flag_norms_, flag_Peps_;
  // cg-related variables
  IMP_Eigen::MatrixXd precond_;
  bool use_cg_, first_PW_, first_PWP_;
  double cg_tol_;
  double factor_;
  Pointer<internal::ConjugateGradientEigen> cg_;

  internal::CallTimer<IMP_MVN_TIMER_NFUNCS> timer_;

 public:
  //! Initialize with all observed data
  /** \param [in] FX F(X) matrix of observations with M columns and N rows.
      \param [in] JF J(F) determinant of Jacobian of F with respect to
                      observation matrix X.
      \param [in] FM F(M) mean vector \f$F(\mu)\f$ of size M.
      \param [in] Sigma : MxM variance-covariance matrix \f$\Sigma\f$.
      \param [in] factor : multiplicative factor (default 1)
   */
  MultivariateFNormalSufficient(const IMP_Eigen::MatrixXd& FX, double JF,
                                const IMP_Eigen::VectorXd& FM,
                                const IMP_Eigen::MatrixXd& Sigma,
                                double factor = 1);

  //! Initialize with sufficient statistics
  /** \param [in] Fbar M-dimensional vector of mean observations.
      \param [in] JF J(F) determinant of Jacobian of F with respect to
                  observation matrix X.
      \param [in] FM F(M) : M-dimensional true mean vector \f$\mu\f$.
      \param [in] Nobs number of observations for each variable.
      \param [in] W MxM matrix of sample variance-covariances.
      \param [in] Sigma MxM variance-covariance matrix Sigma.
      \param [in] factor multiplicative factor (default 1)
   */
  MultivariateFNormalSufficient(const IMP_Eigen::VectorXd& Fbar, double JF,
                                const IMP_Eigen::VectorXd& FM, int Nobs,
                                const IMP_Eigen::MatrixXd& W,
                                const IMP_Eigen::MatrixXd& Sigma,
                                double factor = 1);

  //! Probability density function
  double density() const;

  //! Energy (score) function, aka -log(p)
  double evaluate() const;

  //! gradient of the energy wrt the mean F(M)
  IMP_Eigen::VectorXd evaluate_derivative_FM() const;

  //! gradient of the energy wrt the variance-covariance matrix Sigma
  IMP_Eigen::MatrixXd evaluate_derivative_Sigma() const;

  //! derivative wrt scalar factor
  double evaluate_derivative_factor() const;

  //! second derivative wrt FM and FM
  IMP_Eigen::MatrixXd evaluate_second_derivative_FM_FM() const;

  //! second derivative wrt FM(l) and Sigma
  /** row and column indices in the matrix returned are for Sigma
   */
  IMP_Eigen::MatrixXd evaluate_second_derivative_FM_Sigma(unsigned l) const;

  //! second derivative wrt Sigma and Sigma(k,l)
  IMP_Eigen::MatrixXd evaluate_second_derivative_Sigma_Sigma(unsigned k,
                                                             unsigned l) const;

  /* change of parameters */
  void set_FX(const IMP_Eigen::MatrixXd& f);
  IMP_Eigen::MatrixXd get_FX() const;

  void set_Fbar(const IMP_Eigen::VectorXd& f);
  IMP_Eigen::VectorXd get_Fbar() const;

  IMP_Eigen::VectorXd get_epsilon() const;

  void set_jacobian(double f);
  double get_jacobian() const;
  void set_minus_log_jacobian(double f);  //-log(J)
  double get_minus_log_jacobian() const;

  void set_FM(const IMP_Eigen::VectorXd& f);
  IMP_Eigen::VectorXd get_FM() const;

  void set_W(const IMP_Eigen::MatrixXd& f);
  IMP_Eigen::MatrixXd get_W() const;

  void set_Sigma(const IMP_Eigen::MatrixXd& f);
  IMP_Eigen::MatrixXd get_Sigma() const;

  void set_factor(double f);
  double get_factor() const;

  //! if you want to force a recomputation of all stored variables
  void reset_flags();

  //! use conjugate gradients (default false)
  void set_use_cg(bool use, double tol);

<<<<<<< HEAD
  //! print runtime statistics
=======
  IMPISD_DEPRECATED_METHOD_DECL(2.7)
>>>>>>> 82adf162
  void stats() const;

  //! return Sigma's eigenvalues from smallest to biggest
  IMP_Eigen::VectorXd get_Sigma_eigenvalues() const;

  //! return Sigma's condition number
  double get_Sigma_condition_number() const;

  //! Solve for Sigma*X = B, yielding X
  IMP_Eigen::MatrixXd solve(IMP_Eigen::MatrixXd B) const;

  //! return transpose(epsilon)*P*epsilon
  double get_mean_square_residuals() const;

  //! return minus exponent
  /**  \f[-\frac{1}{2\sigma^2}
       \sum_{i=1}^N {}^t(F(\mu) - F(x_i))\Sigma^{-1}(F(\mu)-F(x_i)) \f]
   */
  double get_minus_exponent() const;

  //! return minus log normalization
  /** \f[\frac{N}{2}\left(\log(2\pi\sigma^2) + \log |\Sigma|\right)
      -\log J(F) \f]
   */
  double get_minus_log_normalization() const;

  //! return log |\sigma^2 \Sigma|
  double get_log_generalized_variance() const;

  /* remaining stuff */
  IMP_OBJECT_METHODS(MultivariateFNormalSufficient);

 private:
  // conjugate gradient init
  void setup_cg();

  // precision matrix
  IMP_Eigen::MatrixXd get_P() const;
  void set_P(const IMP_Eigen::MatrixXd& P);

  // precision * W
  IMP_Eigen::MatrixXd get_PW() const;
  IMP_Eigen::MatrixXd compute_PW_direct() const;
  IMP_Eigen::MatrixXd compute_PW_cg() const;
  void set_PW(const IMP_Eigen::MatrixXd& PW);

  // precision * epsilon
  IMP_Eigen::VectorXd get_Peps() const;
  void set_Peps(const IMP_Eigen::VectorXd& Peps);

  // epsilon = Fbar - FM
  void set_epsilon(const IMP_Eigen::VectorXd& eps);

  // gets factorization object
  // IMP_Eigen::LLT<IMP_Eigen::MatrixXd, IMP_Eigen::Upper> get_ldlt() const;
  IMP_Eigen::LDLT<IMP_Eigen::MatrixXd, IMP_Eigen::Upper> get_ldlt() const;
  void set_ldlt(
      const IMP_Eigen::LDLT<IMP_Eigen::MatrixXd, IMP_Eigen::Upper>& ldlt);

  // compute determinant and norm
  void set_norms(double norm, double lnorm);
  std::vector<double> get_norms() const;

  /* return trace(W.P) */
  double trace_WP() const;

  /* return P*epsilon*transpose(P*epsilon) */
  IMP_Eigen::MatrixXd compute_PTP() const;

  /* return P * W * P, O(M^2) */
  IMP_Eigen::MatrixXd compute_PWP() const;

  /*computes the discrepancy vector*/
  void compute_epsilon();
};

IMPISD_END_NAMESPACE

#endif /* IMPISD_MULTIVARIATE_FNORMAL_SUFFICIENT_H */<|MERGE_RESOLUTION|>--- conflicted
+++ resolved
@@ -194,11 +194,7 @@
   //! use conjugate gradients (default false)
   void set_use_cg(bool use, double tol);
 
-<<<<<<< HEAD
-  //! print runtime statistics
-=======
   IMPISD_DEPRECATED_METHOD_DECL(2.7)
->>>>>>> 82adf162
   void stats() const;
 
   //! return Sigma's eigenvalues from smallest to biggest
