--- conflicted
+++ resolved
@@ -1,10 +1,6 @@
 /**
  * \file IMP/multi_state/EnsembleGenerator.h
-<<<<<<< HEAD
- * \brief implements branch&bound enumeration of an ensemble of good scoring MultiStateModels
-=======
  * \brief Enumeration of an ensemble of good scoring MultiStateModels
->>>>>>> 9d647dee
  *
  * \authors Dina Schneidman
  * Copyright 2007-2015 IMP Inventors. All rights reserved.
