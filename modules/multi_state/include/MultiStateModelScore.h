/**
 * \file IMP/multi_state/MultiStateModelScore.h
<<<<<<< HEAD
 * base class for MultiStateModel scoring classes
 * \brief
=======
 * \brief base class for MultiStateModel scoring classes
>>>>>>> 9d647dee
 *
 * \authors Dina Schneidman
 * Copyright 2007-2015 IMP Inventors. All rights reserved.
 *
 */

#ifndef IMPMULTI_STATE_MULTI_STATE_MODEL_SCORE_H
#define IMPMULTI_STATE_MULTI_STATE_MODEL_SCORE_H

#include <IMP/multi_state/multi_state_config.h>
#include <IMP/multi_state/MultiStateModel.h>
#include <IMP/saxs/WeightedFitParameters.h>

IMPMULTISTATE_BEGIN_NAMESPACE

//! Base class for MultiStateModel scoring classes
class MultiStateModelScore {
public:
  // multi_state_model score
  virtual double get_score(const MultiStateModel& e) const = 0;

  // multi_state_model score and weights
  virtual double get_score(const MultiStateModel& e,
                           Vector<double>& weights) const = 0;

  // multi_state_model score, weights and other fitting params
  virtual saxs::WeightedFitParameters
                   get_fit_parameters(MultiStateModel& e) const = 0;

  // get score and weights
  virtual saxs::WeightedFitParameters get_fit_parameters() const = 0;

  // write fit file
  virtual void write_fit_file(MultiStateModel& e,
                              const saxs::WeightedFitParameters& fp,
                              const std::string fit_file_name) const = 0;

  // get name
  virtual std::string get_state_name(unsigned int id) const = 0;

  // get data name
  virtual std::string get_dataset_name() const = 0;
};

IMPMULTISTATE_END_NAMESPACE

#endif /* IMPMULTI_STATE_MULTI_STATE_MODEL_SCORE_H */<|MERGE_RESOLUTION|>--- conflicted
+++ resolved
@@ -1,11 +1,6 @@
 /**
  * \file IMP/multi_state/MultiStateModelScore.h
-<<<<<<< HEAD
- * base class for MultiStateModel scoring classes
- * \brief
-=======
  * \brief base class for MultiStateModel scoring classes
->>>>>>> 9d647dee
  *
  * \authors Dina Schneidman
  * Copyright 2007-2015 IMP Inventors. All rights reserved.
