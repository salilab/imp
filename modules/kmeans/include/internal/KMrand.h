--- conflicted
+++ resolved
@@ -2,10 +2,6 @@
  *  \file KMrand.h
  *  \brief
  *
-<<<<<<< HEAD
- *  Copyright 2007-2015 IMP Inventors. All rights reserved.
-=======
->>>>>>> 9d647dee
 //----------------------------------------------------------------------
 //      File:            KMrand.h
 //      Programmer:      Sunil Arya and David Mount
