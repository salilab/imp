--- conflicted
+++ resolved
@@ -2,10 +2,6 @@
  *  \file KMfilterCenters.h
  *  \brief
  *
-<<<<<<< HEAD
- *  Copyright 2007-2015 IMP Inventors. All rights reserved.
-=======
->>>>>>> 9d647dee
 //----------------------------------------------------------------------
 //      File:           KMfilterCenters.h
 //      Programmer:     David Mount
