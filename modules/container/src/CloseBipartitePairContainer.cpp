/**
 *  \file CloseBipartitePairContainer.cpp   \brief A list of
 *ParticlePairs.
 *
<<<<<<< HEAD
 *  Copyright 2007-2016 IMP Inventors. Close rights reserved.
=======
 *  Copyright 2007-2017 IMP Inventors. Close rights reserved.
>>>>>>> 82adf162
 *
 */

#include "IMP/container/CloseBipartitePairContainer.h"
#include <IMP/PairContainer.h>
#include <IMP/PairModifier.h>

IMPCONTAINER_BEGIN_NAMESPACE

CloseBipartitePairContainer::CloseBipartitePairContainer(
    SingletonContainerAdaptor a, SingletonContainerAdaptor b, double distance,
    double slack, std::string name)
    : P(a, b, distance, slack, name) {
  a.set_name_if_default("CloseBipartitePairContainerInput0%1%");
  b.set_name_if_default("CloseBipartitePairContainerInput1%1%");
}

CloseBipartitePairContainer::CloseBipartitePairContainer(
    SingletonContainerAdaptor a, SingletonContainerAdaptor b, double distance,
    core::ClosePairsFinder *, double slack, std::string name)
    : P(a, b, distance, slack, name) {
  a.set_name_if_default("CloseBipartitePairContainerInput0%1%");
  b.set_name_if_default("CloseBipartitePairContainerInput1%1%");
}
IMPCONTAINER_END_NAMESPACE<|MERGE_RESOLUTION|>--- conflicted
+++ resolved
@@ -2,11 +2,7 @@
  *  \file CloseBipartitePairContainer.cpp   \brief A list of
  *ParticlePairs.
  *
-<<<<<<< HEAD
- *  Copyright 2007-2016 IMP Inventors. Close rights reserved.
-=======
  *  Copyright 2007-2017 IMP Inventors. Close rights reserved.
->>>>>>> 82adf162
  *
  */
 
