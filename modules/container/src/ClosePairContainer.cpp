--- conflicted
+++ resolved
@@ -1,11 +1,7 @@
 /**
  *  \file ClosePairContainer.cpp   \brief A list of ParticlePairs.
  *
-<<<<<<< HEAD
- *  Copyright 2007-2016 IMP Inventors. Close rights reserved.
-=======
  *  Copyright 2007-2017 IMP Inventors. Close rights reserved.
->>>>>>> 82adf162
  *
  */
 
