--- conflicted
+++ resolved
@@ -82,11 +82,7 @@
         print(self.long_help + """
 
 This program is part of IMP, the Integrative Modeling Platform,
-<<<<<<< HEAD
-which is Copyright 2007-2016 IMP Inventors.
-=======
 which is Copyright 2007-2017 IMP Inventors.
->>>>>>> 82adf162
 For additional information about IMP, see <https://integrativemodeling.org>.
 
 Usage: %s <command> [options] [args]
