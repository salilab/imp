/**
 *  \file Restraint.cpp   \brief Abstract base class for all restraints.
 *
 *  Copyright 2007-2016 IMP Inventors. All rights reserved.
 *
 */

#include <cmath>

#include "IMP/Particle.h"
#include "IMP/Model.h"
#include "IMP/log_macros.h"
#include "IMP/Restraint.h"
#include "IMP/container_base.h"
#include "IMP/ScoringFunction.h"
#include "IMP/internal/utility.h"
#include "IMP/warning_macros.h"
#include <IMP/thread_macros.h>
#include "IMP/input_output.h"
#include "IMP/internal/RestraintsScoringFunction.h"
#include "IMP/Pointer.h"
#include "IMP/base_statistics.h"
#include <IMP/check_macros.h>
#include <numeric>

IMPKERNEL_BEGIN_NAMESPACE
const double NO_MAX = std::numeric_limits<double>::max();
const double BAD_SCORE = NO_MAX;

Restraint::Restraint(Model *m, std::string name)
    : ModelObject(m, name), weight_(1), max_(NO_MAX), last_score_(BAD_SCORE) {}

double Restraint::evaluate(bool calc_derivs) const {
  IMP_OBJECT_LOG;
  Pointer<ScoringFunction> sf = create_internal_scoring_function();
  return sf->evaluate(calc_derivs);
}

double Restraint::evaluate_if_good(bool calc_derivs) const {
  IMP_OBJECT_LOG;
  Pointer<ScoringFunction> sf = create_internal_scoring_function();
  return sf->evaluate_if_good(calc_derivs);
}

double Restraint::evaluate_if_below(bool calc_derivs, double max) const {
  IMP_OBJECT_LOG;
  Pointer<ScoringFunction> sf = create_internal_scoring_function();
  return sf->evaluate_if_below(calc_derivs, max);
}

double Restraint::unprotected_evaluate(DerivativeAccumulator *da) const {
  IMP_USAGE_CHECK(!da, "Do not call unprotected evaluate directly if you"
                           << " want derivatives.");
  IMP_CHECK_VARIABLE(da);
  EvaluationState es(0, true);
  ScoreAccumulator sa(&es, 1, false, NO_MAX, NO_MAX, false);
  do_add_score_and_derivatives(sa);
  return es.score;
}

void Restraint::set_weight(double w) {
  if (w != weight_) {
    if (get_model()) set_has_dependencies(false);
    weight_ = w;
  }
}

void Restraint::set_maximum_score(double w) {
  if (w != max_) {
    if (get_model()) set_has_dependencies(false);
    max_ = w;
  }
}

namespace {
void check_decomposition(Restraint *in, Restraint *out) {
  IMP_INTERNAL_CHECK(out->get_model(),
                     "Restraint " << out->get_name() << " produced from "
                                  << in->get_name()
                                  << " is not already part of model.");
  IMP_IF_CHECK(USAGE_AND_INTERNAL) {
    // be lazy and hope that they behave the same on un updated states
    // otherwise it can be bery, bery slow
    // in->get_model()->update();
    SetLogState sls(WARNING);
    double tin = in->unprotected_evaluate(nullptr);
    double tout = out->unprotected_evaluate(nullptr);
    if (std::abs(tin - tout) > .01 * std::abs(tin + tout) + .1) {
      IMP_WARN("The before and after scores don't agree for: \""
               << in->get_name() << "\" got " << tin << " and " << tout
               << std::endl);
      IMP_LOG_WRITE(WARNING, show_restraint_hierarchy(in, IMP_STREAM));
      IMP_LOG_WRITE(WARNING, show_restraint_hierarchy(out, IMP_STREAM));
    }
  }
}

Restraint *create_decomp_helper(const Restraint *me,
                                const Restraints &created) {
  if (created.empty()) return nullptr;
  if (created.size() == 1) {
    if (created[0] != me) {
      /** We need to special case this here, otherwise repeatedly calling
          decompositions causes bad things to happen (recursion) */
      double weight = created[0]->get_weight() * me->get_weight();
      double max = std::min(created[0]->get_maximum_score(),
                            me->get_maximum_score() / created[0]->get_weight());
      created[0]->set_weight(weight);
      created[0]->set_maximum_score(max);
      created[0]->set_log_level(me->get_log_level());
      created[0]->set_check_level(me->get_check_level());
    }
    check_decomposition(const_cast<Restraint *>(me), created[0]);
    return created[0];
  } else {
    IMP_NEW(RestraintSet, rs, (me->get_model(), me->get_weight(),
                               me->get_name() + " decomposition"));
    IMP_IF_CHECK(USAGE_AND_INTERNAL) {
      for (unsigned int i = 0; i < created.size(); ++i) {
        IMP_INTERNAL_CHECK(created[i],
                           "nullptr restraint returned in decomposition");
      }
    }
    for (unsigned int i = 0; i < created.size(); ++i) {
      created[i]->set_log_level(me->get_log_level());
      created[i]->set_check_level(me->get_check_level());
    }
    rs->set_log_level(me->get_log_level());
    rs->set_check_level(me->get_check_level());
    rs->add_restraints(created);
    rs->set_maximum_score(me->get_maximum_score());
    check_decomposition(const_cast<Restraint *>(me), rs);
    return rs.release();
  }
}
}

Restraint *Restraint::create_decomposition() const {
  IMP_OBJECT_LOG;
  set_was_used(true);
  Pointer<Restraint> ret =
      create_decomp_helper(this, do_create_decomposition());
  return ret.release();
}

Restraint *Restraint::create_current_decomposition() const {
  IMP_OBJECT_LOG;
  set_was_used(true);
  Restraints rs = do_create_current_decomposition();
#if IMP_HAS_CHECKS >= IMP_INTERNAL
  for (unsigned int i = 0; i < rs.size(); ++i) {
    double old_score = rs[i]->get_last_score();
    double new_score = rs[i]->unprotected_evaluate(nullptr);
    // sometimes one wants to fake the old score (eg ConnectivityRestraint)
    IMP_INTERNAL_CHECK(old_score != 0,
                       "The score of the current decomposition term is 0."
                           << " This is unacceptable.");
    IMP_INTERNAL_CHECK_FLOAT_EQUAL(
        old_score, new_score, "Old and new scores don't match. This may "
                                  << "just mean that the restraint didn't "
                                  << "evaluate the restraints it returns.");
  }
#endif
  // need pointer to make sure destruction of rs doesn't free anything
  Pointer<Restraint> ret = create_decomp_helper(this, rs);
  rs.clear();  // must be done before release to avoid frees
  return ret.release();
}

ScoringFunction *Restraint::create_scoring_function(double weight,
                                                    double max) const {
  Restraint *ncthis = const_cast<Restraint *>(this);
  IMP_NEW(internal::RestraintsScoringFunction, ret,
          (RestraintsTemp(1, ncthis), weight, max, get_name() + " scoring"));
  return ret.release();
}

ScoringFunction *Restraint::create_internal_scoring_function() const {
  if (!cached_internal_scoring_function_) {
    Restraint *ncthis = const_cast<Restraint *>(this);
    IMP_NEW(internal::GenericRestraintsScoringFunction<RestraintsTemp>, ret,
            (RestraintsTemp(1, ncthis), 1.0, NO_MAX, get_name() + " scoring"));
    cached_internal_scoring_function_ = ret;
  }
  return cached_internal_scoring_function_;
}

Restraints create_decomposition(const RestraintsTemp &rs) {
  Restraints ret;
  for (unsigned int i = 0; i < rs.size(); ++i) {
    Pointer<Restraint> r = rs[i]->create_decomposition();
    if (r) {
      ret.push_back(r);
    }
  }
  return ret;
}

void Restraint::do_add_score_and_derivatives(ScoreAccumulator sa) const {
  IMP_OBJECT_LOG;
  if (!sa.get_abort_evaluation()) {
    double score;
    if (sa.get_is_evaluate_if_below()) {
      score = unprotected_evaluate_if_below(sa.get_derivative_accumulator(),
                                            sa.get_maximum());
    } else if (sa.get_is_evaluate_if_good()) {
      score = unprotected_evaluate_if_good(sa.get_derivative_accumulator(),
                                           sa.get_maximum());
    } else {
      score = unprotected_evaluate(sa.get_derivative_accumulator());
    }
    IMP_LOG_TERSE("Adding " << score << " from restraint " << get_name()
                            << std::endl);
    sa.add_score(score);
    set_last_score(score);
  }
}

double Restraint::get_score() const { return evaluate(false); }

void Restraint::add_score_and_derivatives(ScoreAccumulator sa) const {
  IMP_OBJECT_LOG;
  Timer t(this, "evaluate");
  // implement these in macros to avoid extra virtual function call
  ScoreAccumulator nsa(sa, this);
  validate_inputs();
  validate_outputs();
  IMP_TASK((nsa), do_add_score_and_derivatives(nsa),
           "add score and derivatives");
  set_was_used(true);
}

<<<<<<< HEAD
Restraint *RestraintsAdaptor::get(Model *sf) {
  return sf->get_root_restraint_set();
}

RestraintsAdaptor::RestraintsAdaptor(Model *sf)
    : Restraints(1, sf->get_root_restraint_set()) {
  IMPKERNEL_DEPRECATED_METHOD_DEF(2.5, "Use a ScoringFunction instead");
}

RestraintsAdaptor::RestraintsAdaptor(const ModelsTemp &sf)
    : Restraints(1, sf[0]->get_root_restraint_set()) {
  IMPKERNEL_DEPRECATED_METHOD_DEF(2.5, "Use a ScoringFunction instead");
}

=======
>>>>>>> d8827f4d
IMPKERNEL_END_NAMESPACE<|MERGE_RESOLUTION|>--- conflicted
+++ resolved
@@ -230,21 +230,4 @@
   set_was_used(true);
 }
 
-<<<<<<< HEAD
-Restraint *RestraintsAdaptor::get(Model *sf) {
-  return sf->get_root_restraint_set();
-}
-
-RestraintsAdaptor::RestraintsAdaptor(Model *sf)
-    : Restraints(1, sf->get_root_restraint_set()) {
-  IMPKERNEL_DEPRECATED_METHOD_DEF(2.5, "Use a ScoringFunction instead");
-}
-
-RestraintsAdaptor::RestraintsAdaptor(const ModelsTemp &sf)
-    : Restraints(1, sf[0]->get_root_restraint_set()) {
-  IMPKERNEL_DEPRECATED_METHOD_DEF(2.5, "Use a ScoringFunction instead");
-}
-
-=======
->>>>>>> d8827f4d
 IMPKERNEL_END_NAMESPACE