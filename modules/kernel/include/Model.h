--- conflicted
+++ resolved
@@ -288,12 +288,6 @@
 #endif
 
   //! Get the particle from an index.
-<<<<<<< HEAD
-  Particle *get_particle(ParticleIndex p) const;
-
-  //! Check whether a given particle index exists.
-  bool get_has_particle(ParticleIndex p) const;
-=======
   Particle *get_particle(ParticleIndex p) const {
     IMP_USAGE_CHECK(get_has_particle(p), "Invalid particle requested");
     return particle_index_[p];
@@ -304,7 +298,6 @@
     if (particle_index_.size() <= get_as_unsigned_int(p)) return false;
     return particle_index_[p];
   }
->>>>>>> 82adf162
 
   //! Get all particle indexes
   ParticleIndexes get_particle_indexes();
