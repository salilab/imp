--- conflicted
+++ resolved
@@ -18,17 +18,10 @@
 
 IMPKERNEL_BEGIN_NAMESPACE
 
-<<<<<<< HEAD
-//! Reset all the statistics for IMP.
-IMPKERNELEXPORT void clear_statistics();
-
-//! Show all captured timings.
-=======
 IMPKERNEL_DEPRECATED_FUNCTION_DECL(2.7)
 IMPKERNELEXPORT void clear_statistics();
 
 IMPKERNEL_DEPRECATED_FUNCTION_DECL(2.7)
->>>>>>> 82adf162
 IMPKERNELEXPORT void show_timings(TextOutput out);
 
 //! Time an operation and save the timings.
@@ -66,11 +59,7 @@
   }
 };
 
-<<<<<<< HEAD
-//! Set the level of statistics to be gathered.
-=======
 IMPKERNEL_DEPRECATED_FUNCTION_DECL(2.7)
->>>>>>> 82adf162
 IMPKERNELEXPORT void set_statistics_level(StatisticsLevel l);
 
 IMPKERNEL_END_NAMESPACE
