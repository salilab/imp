/**
 *  \file IMP/Index.h
 *  \brief Utility types to refer to various types of indices
 *
 *  Copyright 2007-2023 IMP Inventors. All rights reserved.
 *
 */

#ifndef IMPKERNEL_INDEX_H
#define IMPKERNEL_INDEX_H

#include <IMP/kernel_config.h>
#include "bracket_macros.h"
#include "showable_macros.h"
#include "Value.h"
#include <cereal/access.hpp>
#include <functional>
#include <IMP/Vector.h>

IMPKERNEL_BEGIN_NAMESPACE

//! A typed index.
/** This can help disambiguate different integer based indexes floating
    around to help avoid bugs caused by mixing them up. Care has been taken
    so that it can be replaced by an integer everywhere, if needed. */
template <class Tag>
class Index : public Value {
  int i_;

  friend class cereal::access;

  template<class Archive> void serialize(Archive &ar) {
    ar(i_);
  }

 public:
  explicit Index(int i) : i_(i) {}
  Index() : i_(-2) {}
  int get_index() const {
    IMP_INTERNAL_CHECK(i_ != -2, "Uninitialized index");
    IMP_INTERNAL_CHECK(i_ >= 0, "Invalid index");
    return i_;
  }
  IMP_COMPARISONS_1(Index, i_);
  IMP_SHOWABLE_INLINE(Index, {
    IMP_INTERNAL_CHECK(i_ != -2, "Uninitialized index");
    out << i_;
  });
  IMP_HASHABLE_INLINE(Index, {
    IMP_INTERNAL_CHECK(i_ != -2, "Uninitialized index");
    return i_;
  });
};
template <class Tag>
inline unsigned int get_as_unsigned_int(Index<Tag> i) {
  return i.get_index();
}
template <class Tag>
inline Index<Tag> get_invalid_index() {
  return Index<Tag>(-1);
}

// Compression types for serialization of IndexVector.
// Since these vectors are often sparse, we do basic compression on
// the serialized data. The data is written out in a number of blocks,
// each starting with one of these compression types, until we hit COMP_END.
namespace {
  // No compression: this is followed by a size N and then N values
  static const unsigned char COMP_NONE = 0;

  // Simple run-length encoding: followed by a size N and a single value
  static const unsigned char COMP_RLE = 1;

  // More compression types can be added here...

  // End of serialization: we are done serializing this vector
  static const unsigned char COMP_END = 100;
}

//! Implements a vector tied to a particular index of type Index<Tag>.
/** When this class is serialized, the output data are compressed using simple
    run-length encoding, as these vectors are often sparse. For objects that
    do not implement operator== (e.g. VectorD, SphereD), a custom comparison
    functor should be provided. */
template <class Tag, class T, class Equal = std::equal_to<T> >
class IndexVector : public Vector<T> {
  typedef Vector<T> P;

  template<class Archive> void write_no_compression(
                       Archive &ar, typename P::const_iterator start,
                       typename P::const_iterator end) const {
    size_t sz = end - start;
    ar(COMP_NONE); ar(sz);
    while(start != end) {
      ar(*start++);
    }
  }

  template<class Archive> void write_rle(
                       Archive &ar, typename P::const_iterator start,
                       typename P::const_iterator end) const {
    size_t sz = end - start;
    ar(COMP_RLE); ar(sz);
    ar(*start);
  }

  friend class cereal::access;
  template<class Archive> void save(Archive &ar) const {
    size_t sz = P::size();
    ar(sz);
    typename P::const_iterator pos = P::begin(), start = P::begin(), runend;
    Equal cmp;
    while (pos != P::end()) {
      const T& val = *pos;
      // update runend to point past the end of a run of same values,
      // starting at pos
      for (runend = pos + 1; runend != P::end() && cmp(*runend, val);
           ++runend) {}
      // exclude very short runs
      if (runend - pos > 10) {
        if (pos > P::begin() && pos > start) {
          // Write previous set of non-RLE values
          write_no_compression(ar, start, pos);
        }
        write_rle(ar, pos, runend);
        start = runend;
      }
      pos = runend;
    }
    if (start != P::end()) {
      write_no_compression(ar, start, P::end());
    }
    ar(COMP_END);
  }

  // Read both non-compressed and compressed serialized streams
  template<class Archive> void load(Archive &ar) {
    P::resize(0);
    size_t sz;
    ar(sz);
    P::reserve(sz);
    unsigned char comp_type;
    ar(comp_type);
    while(comp_type != COMP_END) {
      if (comp_type == COMP_NONE) {
        ar(sz);
        while(sz-- > 0) {
          T val;
          ar(val);
          P::push_back(val);
        }
      } else if (comp_type == COMP_RLE) {
        ar(sz);
        T val;
        ar(val);
        while(sz-- > 0) {
          P::push_back(val);
        }
      } else {
        IMP_THROW("Unsupported IndexVector compression type", ValueException);
      }
      ar(comp_type);
    }
  }

 public:
  IndexVector(unsigned int sz, const T &t = T()) : P(sz, t) {}
  IndexVector() {}
  IMP_BRACKET(T, Index<Tag>, get_as_unsigned_int(i) < P::size(),
              return P::operator[](get_as_unsigned_int(i)));
};

<<<<<<< HEAD
// This class functions identically to IndexVector but compresses
// the data during serialization
template <class Tag, class T>
class CompressedIndexVector : public IndexVector<Tag, T> {
  typedef Vector<T> P;

  template<class Archive> void write_no_compression(
                       Archive &ar, typename P::const_iterator start,
                       typename P::const_iterator end) const {
    size_t sz = end - start;
    ar(COMP_NONE); ar(sz);
    while(start != end) {
      ar(*start++);
    }
  }

  template<class Archive> void write_rle(
                       Archive &ar, typename P::const_iterator start,
                       typename P::const_iterator end) const {
    size_t sz = end - start;
    ar(COMP_RLE); ar(sz);
    ar(*start);
  }

  friend class cereal::access;
  template<class Archive> void save(Archive &ar) const {
    size_t sz = P::size();
    ar(sz);
    typename P::const_iterator pos = P::begin(), start = P::begin(), runend;
    while (pos != P::end()) {
      const T& val = *pos;
      // update runend to point past the end of a run of same values,
      // starting at pos
      for (runend = pos + 1; runend != P::end() && *runend == val; ++runend) {}
      // exclude very short runs
      if (runend - pos > 10) {
        if (pos > P::begin() && pos > start) {
          // Write previous set of non-RLE values
          write_no_compression(ar, start, pos);
        }
        write_rle(ar, pos, runend);
        start = runend;
      }
      pos = runend;
    }
    if (start != P::end()) {
      write_no_compression(ar, start, P::end());
    }
    ar(COMP_END);
  }
};

=======
>>>>>>> 9911a19f
template <class Tag, class Container, class T>
void resize_to_fit(Container &v, Index<Tag> i, const T &default_value = T()) {
  if (v.size() <= get_as_unsigned_int(i)) {
    v.resize(get_as_unsigned_int(i) + 1, default_value);
  }
}

IMPKERNEL_END_NAMESPACE

namespace cereal {
  template <class Archive, class Tag, class T>
  struct specialize<Archive, IMP::IndexVector<Tag, T>,
                    cereal::specialization::member_load_save> {};
}

#endif /* IMPKERNEL_INDEX_H */<|MERGE_RESOLUTION|>--- conflicted
+++ resolved
@@ -170,61 +170,6 @@
               return P::operator[](get_as_unsigned_int(i)));
 };
 
-<<<<<<< HEAD
-// This class functions identically to IndexVector but compresses
-// the data during serialization
-template <class Tag, class T>
-class CompressedIndexVector : public IndexVector<Tag, T> {
-  typedef Vector<T> P;
-
-  template<class Archive> void write_no_compression(
-                       Archive &ar, typename P::const_iterator start,
-                       typename P::const_iterator end) const {
-    size_t sz = end - start;
-    ar(COMP_NONE); ar(sz);
-    while(start != end) {
-      ar(*start++);
-    }
-  }
-
-  template<class Archive> void write_rle(
-                       Archive &ar, typename P::const_iterator start,
-                       typename P::const_iterator end) const {
-    size_t sz = end - start;
-    ar(COMP_RLE); ar(sz);
-    ar(*start);
-  }
-
-  friend class cereal::access;
-  template<class Archive> void save(Archive &ar) const {
-    size_t sz = P::size();
-    ar(sz);
-    typename P::const_iterator pos = P::begin(), start = P::begin(), runend;
-    while (pos != P::end()) {
-      const T& val = *pos;
-      // update runend to point past the end of a run of same values,
-      // starting at pos
-      for (runend = pos + 1; runend != P::end() && *runend == val; ++runend) {}
-      // exclude very short runs
-      if (runend - pos > 10) {
-        if (pos > P::begin() && pos > start) {
-          // Write previous set of non-RLE values
-          write_no_compression(ar, start, pos);
-        }
-        write_rle(ar, pos, runend);
-        start = runend;
-      }
-      pos = runend;
-    }
-    if (start != P::end()) {
-      write_no_compression(ar, start, P::end());
-    }
-    ar(COMP_END);
-  }
-};
-
-=======
->>>>>>> 9911a19f
 template <class Tag, class Container, class T>
 void resize_to_fit(Container &v, Index<Tag> i, const T &default_value = T()) {
   if (v.size() <= get_as_unsigned_int(i)) {
