/**
 *  \file IMP/Restraint.h
 *  \brief Abstract base class for all restraints.
 *
 *  Copyright 2007-2016 IMP Inventors. All rights reserved.
 *
 */

#ifndef IMPKERNEL_RESTRAINT_H
#define IMPKERNEL_RESTRAINT_H

#include <IMP/kernel_config.h>
#include "ModelObject.h"
#include "ScoreAccumulator.h"
#include "DerivativeAccumulator.h"
#include "constants.h"
#include "base_types.h"
#include <IMP/InputAdaptor.h>
#include <IMP/deprecation_macros.h>

IMPKERNEL_BEGIN_NAMESPACE
class DerivativeAccumulator;

//!  A restraint is a term in an \imp ScoringFunction.
/**
    To implement a new restraint, just implement the two methods:
    - IMP::Restraint::do_add_score_and_derivatives()
    - IMP::ModelObject::do_get_inputs();
    and use the macro to handle IMP::Object
    - IMP_OBJECT_METHODS()

    \note When logging is VERBOSE, restraints should print enough information
    in evaluate to reproduce the the entire flow of data in evaluate. When
    logging is TERSE the restraint should print out only a constant number of
    lines per evaluate call.

    \note Physical restraints should use the units of kcal/mol for restraint
    values and kcal/mol/A for derivatives.

    When implementing an expensive restraint it makes sense to support early
    abort of evaluation if the user is only interested in good scores or scores
    below a threshold. To do this, look at the fields of the ScoreAccumulator
    object such as
    - ScoreAccumulator::get_is_evaluate_if_below(),
    - ScoreAccumulator::get_is_evaluate_if_good()
    - ScoreAccumulator::get_maximum()

    \headerfile Restraint.h "IMP/Restraint.h"

    See IMP::example::ExampleRestraint for an example.
 */
class IMPKERNELEXPORT Restraint : public ModelObject {
 public:
  /** Create a restraint and register it with the model. The restraint is
      not added to the implicit scoring function in the Model.*/
  Restraint(Model *m, std::string name);

  /** Compute and return the current score for the restraint.
   */
  double get_score() const;

#ifndef IMP_DOXYGEN
  //! Return the score for this restraint for the current state of the model.
  /** \return Current score.
   */
  double evaluate(bool calc_derivs) const;

  double evaluate_if_good(bool calc_derivatives) const;

  //! \see Model::evaluate_with_maximum()
  double evaluate_if_below(bool calc_derivatives, double max) const;

  /** \name Evaluation implementation
      These methods are called in order to perform the actual restraint
      scoring. The restraints should assume that all appropriate ScoreState
      objects have been updated and so that the input particles and containers
      are up to date. The returned score should be the unweighted score.

      \note These functions probably should be called \c do_evaluate, but
      were grandfathered in.
      \note Although the returned score is unweighted, the DerivativeAccumulator
      passed in should be properly weighted.
      @{
  */
  //! Return the unweighted score for the restraint.
  virtual double unprotected_evaluate(DerivativeAccumulator *da) const;
  /** The function calling this will treat any score >= get_maximum_score
      as bad and so can return early as soon as such a situation is found.*/
  virtual double unprotected_evaluate_if_good(DerivativeAccumulator *da,
                                              double max) const {
    IMP_UNUSED(max);
    return unprotected_evaluate(da);
  }

  //! The function calling this will treat any score >= max as bad.
  virtual double unprotected_evaluate_if_below(DerivativeAccumulator *da,
                                               double max) const {
    IMP_UNUSED(max);
    return unprotected_evaluate(da);
  }
/** @} */
#endif

  //! Perform the actual restraint scoring.
  /** The restraints should assume that all appropriate ScoreState
      objects have been updated and so that the input particles and containers
      are up to date. The returned score should be the unweighted score.
  */
  void add_score_and_derivatives(ScoreAccumulator sa) const;

  //! Decompose this restraint into constituent terms
  /** Given the set of input particles, decompose the restraint into parts
      that are as simple as possible. For many restraints, the simplest
      part is simply the restraint itself.

      If a restraint can be decomposed, it should return a
      RestraintSet so that the maximum score and weight can be
      passed properly.

      The restraints returned have had set_model() called and so can
      be evaluated.
   */
  Restraint *create_decomposition() const;

  //! Decompose this restraint into constituent terms for the current conf
  /** \return a decomposition that is value for the current conformation,
      but will not necessarily be valid if any of the particles are
      changed. This is the same as create_decomposition() for
      non-conditional restraints.

      The restraints returned have had set_model() called and so can be
      evaluated.
   */
  Restraint *create_current_decomposition() const;

  /** \name Weights
      Each restraint's contribution to the model score is weighted. The
      total weight for the restraint is the some over all the paths containing
      it. That is, if a restraint is in a RestraintSet with weight .5 and
      another with weight 2, and the restraint itself has weight 3, then the
      total weight of the restraint is \f$.5 \cdot 3 + 2 \cdot 3 = 7.5  \f$.
      @{
  */
  void set_weight(Float weight);
  Float get_weight() const { return weight_; }
  /** @} */
  /** \name Filtering
      We are typically only interested in "good" conformations of
      the model. These are described by specifying maximum scores
      per restraint (or RestraintSet). Samplers, optimizers
      etc are free to ignore configurations they encounter which
      go outside these bounds.

      \note The maximum score is for the unweighted restraint.
       That is, the restraint evaluation is bad if the value
       is greater than the maximum score divided by the weight.
      @{
  */
  double get_maximum_score() const { return max_; }
  void set_maximum_score(double s);
/** @} */

//! Create a scoring function with only this restraint.
/** \note This method cannot be implemented in Python due to memory
      management issues (and the question of why you would ever
      want to).
   */
#ifndef SWIG
  virtual
#endif
      ScoringFunction *
          create_scoring_function(double weight = 1.0,
                                  double max = NO_MAX) const;
#if !defined(IMP_DOXYGEN)
  void set_last_score(double s) const { last_score_ = s; }
#endif

  /** Return the (unweighted) score for this restraint last time it was
      evaluated.
      \note If some sort of special evaluation (eg Model::evaluate_if_good())
      was the last call, the score, if larger than the max, is not accurate.
   */
  virtual double get_last_score() const { return last_score_; }
  /** Return whether this restraint violated its maximum last time it was
      evaluated.
   */
  bool get_was_good() const { return get_last_score() < max_; }

  IMP_REF_COUNTED_DESTRUCTOR(Restraint);

 protected:
  /** A Restraint should override this if it wants to decompose itself
      for domino and other purposes. The returned restraints will be made
      into a RestraintSet if needed, with suitable weight and maximum score.
  */
  virtual Restraints do_create_decomposition() const {
    return Restraints(1, const_cast<Restraint *>(this));
  }
  /** A Restraint should override this if it wants to decompose itself
      for display and other purposes. The returned restraints will be made
      into a RestraintSet if needed, with suitable weight and maximum score.

      The returned restraints should be only the non-zero terms and should
      have their last scores set appropriately.
   */
  virtual Restraints do_create_current_decomposition() const {
    return do_create_decomposition();
  }
  //! A restraint should override this to compute the score and derivatives.
  virtual void do_add_score_and_derivatives(ScoreAccumulator sa) const;

  /** No outputs. */
  ModelObjectsTemp do_get_outputs() const { return ModelObjectsTemp(); }

 private:
  ScoringFunction *create_internal_scoring_function() const;

  double weight_;
  double max_;
  mutable double last_score_;
  // cannot be released outside the class
  mutable Pointer<ScoringFunction> cached_internal_scoring_function_;
};

//! Provide a consistent interface for things that take Restraints as arguments.
/**
    \note Passing an empty list of restraints should be supported, but problems
    could arise, so be alert (the problems would not be subtle).
*/
class IMPKERNELEXPORT RestraintsAdaptor :
#if !defined(SWIG) && !defined(IMP_DOXYGEN)
    public Restraints
#else
    public InputAdaptor
#endif
    {
  static Restraint *get(Restraint *r) { return r; }

 public:
  RestraintsAdaptor() {}
  RestraintsAdaptor(const Restraints &sf) : Restraints(sf) {}
  RestraintsAdaptor(const RestraintsTemp &sf)
      : Restraints(sf.begin(), sf.end()) {}
  RestraintsAdaptor(Restraint *sf) : Restraints(1, sf) {}
#ifndef IMP_DOXYGEN
<<<<<<< HEAD
  IMPKERNEL_DEPRECATED_METHOD_DECL(2.5)
  RestraintsAdaptor(Model *sf);

  IMPKERNEL_DEPRECATED_METHOD_DECL(2.5)
  RestraintsAdaptor(const ModelsTemp &sf);

=======
>>>>>>> d8827f4d
  template <class T>
  RestraintsAdaptor(internal::PointerBase<T> t)
      : Restraints(1, get(t)) {}
#endif
};

//! Return the decomposition of a list of restraints.
IMPKERNELEXPORT Restraints create_decomposition(const RestraintsTemp &rs);

IMPKERNEL_END_NAMESPACE

#endif /* IMPKERNEL_RESTRAINT_H */<|MERGE_RESOLUTION|>--- conflicted
+++ resolved
@@ -243,15 +243,6 @@
       : Restraints(sf.begin(), sf.end()) {}
   RestraintsAdaptor(Restraint *sf) : Restraints(1, sf) {}
 #ifndef IMP_DOXYGEN
-<<<<<<< HEAD
-  IMPKERNEL_DEPRECATED_METHOD_DECL(2.5)
-  RestraintsAdaptor(Model *sf);
-
-  IMPKERNEL_DEPRECATED_METHOD_DECL(2.5)
-  RestraintsAdaptor(const ModelsTemp &sf);
-
-=======
->>>>>>> d8827f4d
   template <class T>
   RestraintsAdaptor(internal::PointerBase<T> t)
       : Restraints(1, get(t)) {}
