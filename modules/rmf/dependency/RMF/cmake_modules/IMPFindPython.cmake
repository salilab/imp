--- conflicted
+++ resolved
@@ -1,12 +1,9 @@
 # Like cmake's FindPython but allows the user to override; should also
 # work (to some degree) with older cmake
 function(imp_find_python)
-<<<<<<< HEAD
-=======
   set(USE_PYTHON2 off CACHE BOOL
       "Force use of Python2 (by default Python3 is used if available)")
 
->>>>>>> 896b084f
   if (${CMAKE_VERSION} VERSION_LESS "3.14.0")
     message(WARNING "Using old Python detection logic. Recommended to upgrade to cmake 3.14.0 or later")
     if(NOT DEFINED PYTHON_INCLUDE_DIRS)
