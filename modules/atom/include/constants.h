/**
 * \file IMP/atom/constants.h \brief Define the elements used in \imp.
 *
 * Copyright 2007-2017 IMP Inventors. All rights reserved.
 *
 */

#ifndef IMPATOM_CONSTANTS_H
#define IMPATOM_CONSTANTS_H

#include <IMP/atom/atom_config.h>

IMPATOM_BEGIN_NAMESPACE
<<<<<<< HEAD
//! Return kT for a given temperature in units of [kcal/mol/K].
=======
//! Return kT for a given temperature in units of [kcal/mol].
>>>>>>> 82adf162
/** Value taken from
    \external{http://en.wikipedia.org/wiki/Boltzmann_constant,Wikipedia}.
*/
inline double get_kt(double T) { return 0.0019872041 * T; }

IMPATOM_END_NAMESPACE

#endif /* IMPATOM_CONSTANTS_H */<|MERGE_RESOLUTION|>--- conflicted
+++ resolved
@@ -11,11 +11,7 @@
 #include <IMP/atom/atom_config.h>
 
 IMPATOM_BEGIN_NAMESPACE
-<<<<<<< HEAD
-//! Return kT for a given temperature in units of [kcal/mol/K].
-=======
 //! Return kT for a given temperature in units of [kcal/mol].
->>>>>>> 82adf162
 /** Value taken from
     \external{http://en.wikipedia.org/wiki/Boltzmann_constant,Wikipedia}.
 */
