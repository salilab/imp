--- conflicted
+++ resolved
@@ -110,11 +110,7 @@
 IMPATOMEXPORT double get_einstein_rotational_diffusion_coefficient(double r);
 
 /** Return the standard deviation for the Brownian step in Angstroms given the
-<<<<<<< HEAD
-    diffusion coefficient D and the time step t.*/
-=======
     diffusion coefficient D in A^2/fs and the time step t in fs.*/
->>>>>>> 82adf162
 IMPATOMEXPORT double get_diffusion_length(double D, double t);
 
 /** Return the scale for diffusion in Angstroms given the specified force,
@@ -129,11 +125,7 @@
                                           double temp = 273);
 
 /** Get the standard deviation of the diffusion angle change in radians given
-<<<<<<< HEAD
-    the rigid body diffusion coefficient and the time step dtfs in femtoseconds.*/
-=======
     the rigid body diffusion coefficient in A^2/fs and the time step dtfs in fs.*/
->>>>>>> 82adf162
 IMPATOMEXPORT double get_diffusion_angle(double D, double dtfs);
 
 /** Estimate the diffusion coefficient of a particle in A^2/fs from a list of
@@ -147,11 +139,7 @@
 
 /** Estimate the rotational diffusion coefficient of a particle in Rad^2/fs
     from a list of rotational displacements each taken after the given time
-<<<<<<< HEAD
-    step dt.
-=======
     step dt [fs].
->>>>>>> 82adf162
 */
 IMPATOMEXPORT double get_rotational_diffusion_coefficient(
     const algebra::Rotation3Ds &displacements, double dt);
