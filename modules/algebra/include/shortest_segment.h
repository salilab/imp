--- conflicted
+++ resolved
@@ -1,11 +1,7 @@
 /**
  *  \file IMP/algebra/shortest_segment.h
  *  \brief Get the shortest segment connecting two geometric objects.
-<<<<<<< HEAD
- *  Copyright 2007-2016 IMP Inventors. All rights reserved.
-=======
  *  Copyright 2007-2017 IMP Inventors. All rights reserved.
->>>>>>> 82adf162
 */
 
 #ifndef IMPALGEBRA_SHORTEST_SEGMENT_H
