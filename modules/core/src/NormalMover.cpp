--- conflicted
+++ resolved
@@ -26,12 +26,7 @@
   pis_ = pis;
   keys_ = keys;
   stddev_ = radius;
-<<<<<<< HEAD
-  originals_.resize(pis.size(),
-                    algebra::get_zero_vector_kd(keys.size()));
-=======
   originals_.resize(pis.size(), algebra::get_zero_vector_kd(keys.size()));
->>>>>>> c93138f8
 }
 
 NormalMover::NormalMover(kernel::Model *m, kernel::ParticleIndex pi,
