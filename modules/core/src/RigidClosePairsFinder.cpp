/**
 *  \file RigidClosePairsFinder.cpp
 *  \brief Test all pairs.
 *
 *  Copyright 2007-2015 IMP Inventors. All rights reserved.
 *
 */

#include "IMP/core/RigidClosePairsFinder.h"
#include "IMP/core/GridClosePairsFinder.h"
#include "IMP/core/internal/MovedSingletonContainer.h"
#include "IMP/core/rigid_bodies.h"
#include "IMP/core/internal/rigid_body_tree.h"
#include "IMP/core/XYZ.h"
#include <IMP/algebra/Vector3D.h>
#include <IMP/SingletonContainer.h>
#include <IMP/macros.h>
#include <boost/unordered_map.hpp>
#include <IMP/algebra/eigen_analysis.h>
#include <boost/unordered_set.hpp>
#include <cmath>

IMPCORE_BEGIN_NAMESPACE

RigidClosePairsFinder::RigidClosePairsFinder(ClosePairsFinder *cpf)
    : ClosePairsFinder("RigidCPF") {
  std::ostringstream oss;
  oss << "RigidClosePairsFinderHiearchy " << this;
  k_ = ObjectKey(oss.str());
  if (cpf) {
    cpf_ = cpf;
  } else {
    cpf_ = Pointer<ClosePairsFinder>(new GridClosePairsFinder());
  }
}

namespace {
ParticlesTemp get_rigid_bodies(Model *m,
                               const ParticleIndexes &pis) {
  boost::unordered_set<Particle *> rets;
  for (unsigned int i = 0; i < pis.size(); ++i) {
    if (RigidMember::get_is_setup(m, pis[i])) {
      rets.insert(RigidMember(m, pis[i]).get_rigid_body());
    }
  };
  return ParticlesTemp(rets.begin(), rets.end());
}

/*ParticlesTemp get_non_rigid(SingletonContainer *sc) {
  ParticlesTemp ret;
  IMP_FOREACH_SINGLETON(sc, {
      if (!RigidMember::get_is_setup(_1)) {
        ret.push_back(_1);
      }
    });
  return ret;
  }*/
typedef boost::unordered_map<ParticleIndex, ParticleIndexes>
    RBM;
void divvy_up_particles(Model *m, const ParticleIndexes &ps,
                        ParticleIndexes &out, RBM &members) {
  IMP_IF_CHECK(USAGE) {
    boost::unordered_set<ParticleIndex> ups(ps.begin(), ps.end());
    IMP_USAGE_CHECK(ups.size() == ps.size(),
                    "Duplicate particles in input: " << ups.size()
                                                     << "!= " << ps.size());
  }
  for (unsigned int i = 0; i < ps.size(); ++i) {
    if (RigidMember::get_is_setup(m, ps[i])) {
      RigidBody rb = RigidMember(m, ps[i]).get_rigid_body();
      if (members.find(rb) == members.end()) {
        out.push_back(rb);
      }
      members[rb].push_back(ps[i]);
    } else {
      out.push_back(ps[i]);
    }
  }
  IMP_IF_CHECK(USAGE_AND_INTERNAL) {
    ParticleIndexes check_out = out;
    std::sort(check_out.begin(), check_out.end());
    check_out.erase(std::unique(check_out.begin(), check_out.end()),
                    check_out.end());
    IMP_INTERNAL_CHECK(check_out.size() == out.size(),
                       "Values added twice: " << check_out.size() << " vs "
                                              << out.size() << ": " << out
                                              << " vs " << check_out);
  }
  /*std::cout << "Found " << members.size() << " rigid bodies and "
            << insc->get_number_of_particles()
            << " total particles" << std::endl;*/
}

void check_particles(Model *m, const ParticleIndexes &ps) {
  IMP_IF_CHECK(USAGE) {
    for (ParticleIndexes::const_iterator it = ps.begin();
         it != ps.end(); ++it) {
      if (RigidBody::get_is_setup(m, *it) &&
          !m->get_has_attribute(XYZR::get_radius_key(), *it)) {
        IMP_WARN("Particle " << m->get_particle_name(*it) << " is a rigid body "
                             << "but does not have a radius. "
                             << "Collision detection is unlikely to work."
                             << std::endl);
      }
    }
  }
}
}

ParticleIndexPairs RigidClosePairsFinder::get_close_pairs(
    Model *m, const ParticleIndexes &pia,
    const ParticleIndexes &pib) const {
  IMP_OBJECT_LOG;
  IMP_LOG_TERSE("Rigid add_close_pairs called with "
                << pia.size() << " and " << pib.size() << " and distance "
                << get_distance() << std::endl);
  check_particles(m, pia);
  check_particles(m, pib);
  RBM ma, mb;
  ParticleIndexes fa, fb;
  divvy_up_particles(m, pia, fa, ma);
  divvy_up_particles(m, pib, fb, mb);
  ParticleIndexPairs ppt = cpf_->get_close_pairs(m, fa, fb);
  ParticleIndexPairs ret;
  for (ParticleIndexPairs::const_iterator it = ppt.begin();
       it != ppt.end(); ++it) {
    // skip within one rigid body
    if (it->get(0) == it->get(1)) continue;
    ParticleIndexes ps0, ps1;
    if (ma.find(it->get(0)) != ma.end()) {
      ps0 = ma.find(it->get(0))->second;
    }
    if (mb.find(it->get(1)) != mb.end()) {
      ps1 = mb.find(it->get(1))->second;
    }
    if (ps0.empty() && ps1.empty()) {
      ret.push_back(*it);
    } else {
      ret += get_close_pairs(m, it->get(0), it->get(1), ps0, ps1);
    }
  }
  return ret;
}

ParticleIndexPairs RigidClosePairsFinder::get_close_pairs(
    Model *m, const ParticleIndexes &pia) const {
  IMP_OBJECT_LOG;
  IMP_LOG_TERSE("Adding close pairs from " << pia.size() << " particles."
                                           << std::endl);
  check_particles(m, pia);
  RBM map;
  ParticleIndexes fa;
  divvy_up_particles(m, pia, fa, map);
  ParticleIndexPairs ppt = cpf_->get_close_pairs(m, fa);
  IMP_IF_CHECK(USAGE_AND_INTERNAL) {
    for (unsigned int i = 0; i < ppt.size(); ++i) {
      IMP_INTERNAL_CHECK(ppt[i][0] != ppt[i][1],
                         "Pair of one returned: " << ppt[i]);
    }
  }
  ParticleIndexPairs ret;
  for (ParticleIndexPairs::const_iterator it = ppt.begin();
       it != ppt.end(); ++it) {
    ParticleIndexes ps0, ps1;
    IMP_LOG_VERBOSE("Processing close pair " << *it << std::endl);
    if (map.find(it->get(0)) != map.end()) {
      ps0 = map.find(it->get(0))->second;
    }
    if (map.find(it->get(1)) != map.end()) {
      ps1 = map.find(it->get(1))->second;
    }
    if (ps0.empty() && ps1.empty()) {
      ret.push_back(*it);
    } else {
      ret += get_close_pairs(m, it->get(0), it->get(1), ps0, ps1);
    }
  }
  return ret;
}

ParticleIndexPairs RigidClosePairsFinder::get_close_pairs(
    Model *m, ParticleIndex a, ParticleIndex b,
    const ParticleIndexes &ma,
    const ParticleIndexes &mb) const {
  IMP_INTERNAL_CHECK(a != b, "Can't pass equal particles");
  internal::RigidBodyHierarchy *da = nullptr, *db = nullptr;
  ParticleIndexPairs out;
  if (ma.size() > 0) {
    da = internal::get_rigid_body_hierarchy(RigidBody(m, a), ma, k_);
    IMP_INTERNAL_CHECK(da, "No hierarchy gotten");
  }
  if (mb.size() > 0) {
    db = internal::get_rigid_body_hierarchy(RigidBody(m, b), mb, k_);
    IMP_INTERNAL_CHECK(db, "No hierarchy gotten");
  }
  /*IMP_INTERNAL_CHECK(RigidBody::get_is_setup(a)==(da!=nullptr),
                     "Rigid body does not imply hierarchy");
  IMP_INTERNAL_CHECK(RigidBody::get_is_setup(b)==(db!=nullptr),
  "Rigid body does not imply hierarchy");*/
  if (da && db) {
    out = IMP::get_indexes(internal::close_pairs(m, da, db, get_distance()));
  } else if (da) {
    ParticlesTemp pt =
        internal::close_particles(m, da, XYZR(m, b), get_distance());
    out.resize(pt.size());
    for (unsigned int i = 0; i < pt.size(); ++i) {
      out[i] = ParticleIndexPair(pt[i]->get_index(), b);
    }
  } else if (db) {
    ParticlesTemp pt =
        internal::close_particles(m, db, XYZR(m, a), get_distance());
    out.resize(pt.size());
    for (unsigned int i = 0; i < pt.size(); ++i) {
      out[i] = ParticleIndexPair(a, pt[i]->get_index());
    }
  }
  return out;
}

IntPairs RigidClosePairsFinder::get_close_pairs(
    const algebra::BoundingBox3Ds &bas,
    const algebra::BoundingBox3Ds &bbs) const {
  IMP_OBJECT_LOG;
  set_was_used(true);
  cpf_->set_distance(get_distance());
  return cpf_->get_close_pairs(bas, bbs);
}

IntPairs RigidClosePairsFinder::get_close_pairs(
    const algebra::BoundingBox3Ds &bas) const {
  IMP_OBJECT_LOG;
  set_was_used(true);
  cpf_->set_distance(get_distance());
  return cpf_->get_close_pairs(bas);
}

/*
std::pair<algebra::Sphere3D, algebra::Sphere3D>
RigidClosePairsFinder::get_close_sphere_pair(Particle *a,
Particle *b) const {

}*/

ModelObjectsTemp RigidClosePairsFinder::do_get_inputs(
<<<<<<< HEAD
    kernel::Model *m, const kernel::ParticleIndexes &pis) const {
  kernel::ModelObjectsTemp ret = IMP::get_particles(m, pis);
  kernel::ParticlesTemp rbs = get_rigid_bodies(m, pis);
  kernel::ParticleIndexes all_pis = pis;
  all_pis += kernel::get_indexes(rbs);
  ret += rbs;
  for (unsigned int i = 0; i < rbs.size(); ++i) {
    RigidMembers rms = RigidBody(rbs[i]).get_members();
=======
    Model *m, const ParticleIndexes &pis) const {
  ModelObjectsTemp ret = IMP::get_particles(m, pis);
  ParticlesTemp rbs = get_rigid_bodies(m, pis);
  ParticleIndexes all_pis = pis;
  all_pis += get_indexes(rbs);
  ret += rbs;
  for (unsigned int i = 0; i < rbs.size(); ++i) {
    RigidMembers rms = RigidBody(rbs[i]).get_rigid_members();
>>>>>>> 9d647dee
    for (unsigned i = 0; i < rms.size(); ++i) {
      all_pis.push_back(rms[i].get_particle_index());
    }
    ret += rms;
  }
  if (get_number_of_pair_filters() > 0) {
    for (PairFilterConstIterator it = pair_filters_begin();
         it != pair_filters_end(); ++it) {
      ret += (*it)->get_inputs(m, all_pis);
    }
  }
  return ret;
}

internal::MovedSingletonContainer *
RigidClosePairsFinder::get_moved_singleton_container(SingletonContainer *in,
                                                     double threshold) const {
  return new internal::RigidMovedSingletonContainer(in, threshold);
}

IMPCORE_END_NAMESPACE<|MERGE_RESOLUTION|>--- conflicted
+++ resolved
@@ -242,16 +242,6 @@
 }*/
 
 ModelObjectsTemp RigidClosePairsFinder::do_get_inputs(
-<<<<<<< HEAD
-    kernel::Model *m, const kernel::ParticleIndexes &pis) const {
-  kernel::ModelObjectsTemp ret = IMP::get_particles(m, pis);
-  kernel::ParticlesTemp rbs = get_rigid_bodies(m, pis);
-  kernel::ParticleIndexes all_pis = pis;
-  all_pis += kernel::get_indexes(rbs);
-  ret += rbs;
-  for (unsigned int i = 0; i < rbs.size(); ++i) {
-    RigidMembers rms = RigidBody(rbs[i]).get_members();
-=======
     Model *m, const ParticleIndexes &pis) const {
   ModelObjectsTemp ret = IMP::get_particles(m, pis);
   ParticlesTemp rbs = get_rigid_bodies(m, pis);
@@ -260,7 +250,6 @@
   ret += rbs;
   for (unsigned int i = 0; i < rbs.size(); ++i) {
     RigidMembers rms = RigidBody(rbs[i]).get_rigid_members();
->>>>>>> 9d647dee
     for (unsigned i = 0; i < rms.size(); ++i) {
       all_pis.push_back(rms[i].get_particle_index());
     }
